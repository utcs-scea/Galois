--- conflicted
+++ resolved
@@ -224,14 +224,10 @@
           while (!wl.get ().empty ()) {
             auto e  = wl.get ().back ();
             wl.get ().pop_back ();
-<<<<<<< HEAD
 
             //            dbg::print("Spilling: ", c, " with active: ", c->getActive ());
 
             winWL.push (c);
-=======
-            winWL.push (e);
->>>>>>> 58e02402
           }
         });
 
