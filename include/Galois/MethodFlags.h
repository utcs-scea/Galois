--- conflicted
+++ resolved
@@ -31,11 +31,7 @@
  *! the runtime should do on the user's behalf: (1) checking for conflicts,
  *! and/or (2) saving undo information. By default, both are performed (ALL).
  */
-<<<<<<< HEAD
-  enum class MethodFlag : unsigned char {
-=======
 enum class MethodFlag: unsigned char {
->>>>>>> 5c21ff6a
   NONE = 0,
   CHECK_CONFLICT = 1,
   SAVE_UNDO = 2,
