/** heap building blocks -*- C++ -*-
 * @file
 * @section License
 *
 * Galois, a framework to exploit amorphous data-parallelism in irregular
 * programs.
 *
 * Copyright (C) 2013, The University of Texas at Austin. All rights reserved.
 * UNIVERSITY EXPRESSLY DISCLAIMS ANY AND ALL WARRANTIES CONCERNING THIS
 * SOFTWARE AND DOCUMENTATION, INCLUDING ANY WARRANTIES OF MERCHANTABILITY,
 * FITNESS FOR ANY PARTICULAR PURPOSE, NON-INFRINGEMENT AND WARRANTIES OF
 * PERFORMANCE, AND ANY WARRANTY THAT MIGHT OTHERWISE ARISE FROM COURSE OF
 * DEALING OR USAGE OF TRADE.  NO WARRANTY IS EITHER EXPRESS OR IMPLIED WITH
 * RESPECT TO THE USE OF THE SOFTWARE OR DOCUMENTATION. Under no circumstances
 * shall University be liable for incidental, special, indirect, direct or
 * consequential damages or loss of profits, interruption of business, or
 * related expenses which may arise from use of Software or Documentation,
 * including but not limited to those resulting from defects in Software and/or
 * Documentation, or loss or inaccuracy of data of any kind.
 *
 * @section Description
 *
 * Strongly inspired by heap layers:
 *  http://www.heaplayers.org/
 * FSB is modified from:
 *  http://warp.povusers.org/FSBAllocator/
 *
 * @author Andrew Lenharth <andrewl@lenharth.org>
 */
#ifndef GALOIS_RUNTIME_MEM_H
#define GALOIS_RUNTIME_MEM_H

#include "Galois/Runtime/PerThreadStorage.h"
#include "Galois/Runtime/ll/SimpleLock.h"
#include "Galois/Runtime/ll/PtrLock.h"
#include "Galois/Runtime/ll/CacheLineStorage.h"
//#include "Galois/Runtime/ll/ThreadRWlock.h"

#include <boost/utility.hpp>
#include <cstdlib>
#include <cstring>
#include <map>
#include <cstddef>

#include <memory.h>

namespace Galois {
namespace Runtime {
//! Memory management functionality.
namespace MM {

const size_t smallPageSize = 4*1024;

#ifdef GALOIS_ARCH_MIC
const size_t pageSize = 2*1024*1024;

// const size_t pageSize = 16*4*1024;
#else 
const size_t pageSize = 2*1024*1024;

// const size_t pageSize = 16*4*1024;
#endif

void* pageAlloc();
void  pageFree(void*);
//! Preallocate numpages large pages for each thread
void pagePreAlloc(int numpages);
//! Forces the given block to be paged into physical memory
void pageIn(void *buf, size_t len);

//! Returns total large pages allocated by Galois memory management subsystem
int numPageAllocTotal();
//! Returns total large pages allocated for thread by Galois memory management subsystem
int numPageAllocForThread(unsigned tid);

//! Returns total small pages allocated by OS on a NUMA node
int numNumaAllocForNode(unsigned nodeid);
//! Returns number of NUMA nodes on machine
int numNumaNodes();

/**
 * Allocates memory interleaved across NUMA nodes. 
 * 
 * If full, allocate across all NUMA nodes; otherwise,
 * allocate across NUMA nodes corresponding to active
 * threads.
 */
void* largeInterleavedAlloc(size_t bytes, bool full = true);
//! Frees memory allocated by {@link largeInterleavedAlloc()}
void  largeInterleavedFree(void* mem, size_t bytes);

//! Allocates a large block of memory
void* largeAlloc(size_t bytes, bool preFault = true);
//! Frees memory allocated by {@link largeAlloc()}
void  largeFree(void* mem, size_t bytes);

//! Print lines from /proc/pid/numa_maps that contain at least n small pages
void printInterleavedStats(int minPages = 16*1024);

//! Per-thread heaps using Galois thread aware construct
template<class LocalHeap>
class ThreadAwarePrivateHeap {
  PerThreadStorage<LocalHeap> heaps;

public:
  enum { AllocSize = LocalHeap::AllocSize };

  ThreadAwarePrivateHeap() {}
  ~ThreadAwarePrivateHeap() {
    clear();
  }

  inline void* allocate(size_t size) {
    return heaps.getLocal()->allocate(size);
  }

  inline void deallocate(void* ptr) {
    heaps.getLocal()->deallocate(ptr);
  }

  void clear() {
    for (unsigned int i = 0; i < heaps.size(); i++)
      heaps.getRemote(i)->clear();
  }
};

//! Apply a lock to a heap
template<class RealHeap>
class LockedHeap : public RealHeap {
  LL::SimpleLock lock;
public :
  enum { AllocSize = RealHeap::AllocSize };

  inline void* allocate(size_t size) {
    lock.lock();
    void* retval = RealHeap::allocate(size);
    lock.unlock();
    return retval;
  }
  
  inline void deallocate(void* ptr) {
    lock.lock();
    RealHeap::deallocate(ptr);
    lock.unlock();
  }
};

template<typename SourceHeap>
class ZeroOut : public SourceHeap {
public:
  enum { AllocSize = SourceHeap::AllocSize } ;
  inline void* allocate(size_t size) {
    void* retval = SourceHeap::allocate(size);
    memset(retval, 0, size);
    return retval;
  }

  inline void deallocate(void* ptr) {
    SourceHeap::deallocate(ptr);
  }
};

//! Add a header to objects
template<typename Header, typename SourceHeap>
class AddHeader : public SourceHeap {
  enum { offset = (sizeof(Header) + (sizeof(double) - 1)) & ~(sizeof(double) - 1) };

public:
  inline void* allocate(size_t size) {
    //First increase the size of the header to be aligned to a double
    void* ptr = SourceHeap::allocate(size + offset);
    //Now return the offseted pointer
    return (char*)ptr + offset;
  }
  
  inline void deallocate(void* ptr) {
    SourceHeap::deallocate(getHeader(ptr));
  }

  inline static Header* getHeader(void* ptr) {
    return (Header*)((char*)ptr - offset);
  }
};

//! Allow looking up parent heap pointers
template<class SourceHeap>
class OwnerTaggedHeap : public AddHeader<void*, SourceHeap> {
  typedef AddHeader<OwnerTaggedHeap*, SourceHeap> Src;
public:
  inline void* allocate(size_t size) {
    void* retval = Src::allocate(size);
    *(Src::getHeader(retval)) = this;
    return retval;
  }

  inline void deallocate(void* ptr) {
    assert(*(Src::getHeader(ptr)) == this);
    Src::deallocate(ptr);
  }

  inline static OwnerTaggedHeap* owner(void* ptr) {
    return *(OwnerTaggedHeap**)Src::getHeader(ptr);
  }
};

//! Maintain a freelist
template<class SourceHeap>
class FreeListHeap : public SourceHeap {
  struct FreeNode {
    FreeNode* next;
  };
  FreeNode* head;

public:
  enum { AllocSize = SourceHeap::AllocSize };

  void clear() {
    while (head) {
      FreeNode* N = head;
      head = N->next;
      SourceHeap::deallocate(N);
    }
  }

  FreeListHeap() : head(0) {}
  ~FreeListHeap() {
    clear();
  }

  inline void* allocate(size_t size) {
    if (head) {
      void* ptr = head;
      head = head->next;
      return ptr;
    }
    return SourceHeap::allocate(size);
  }

  inline void deallocate(void* ptr) {
    if (!ptr) return;
    assert((uintptr_t)ptr > 0x100);
    FreeNode* NH = (FreeNode*)ptr;
    NH->next = head;
    head = NH;
  }

};

//! Maintain a freelist using a lock which doesn't cover SourceHeap
template<class SourceHeap>
class SelfLockFreeListHeap : public SourceHeap {
  struct FreeNode {
    FreeNode* next;
  };
  FreeNode* head;

public:
  enum { AllocSize = SourceHeap::AllocSize };

  void clear() {
    FreeNode* h = 0;
    do {
      h = head;
    } while (!__sync_bool_compare_and_swap(&head, h, 0));
    while (h) {
      FreeNode* N = h;
      h = N->next;
      SourceHeap::deallocate(N);
    }
  }

  SelfLockFreeListHeap() : head(0) {}
  ~SelfLockFreeListHeap() {
    clear();
  }

  inline void* allocate(size_t size) {
    static LL::SimpleLock lock;

    lock.lock();
    FreeNode* OH = 0;
    FreeNode* NH = 0;
    do {
      OH = head;
      if (!OH) {
	lock.unlock();
	return SourceHeap::allocate(size);
      }
      NH = OH->next; //The lock protects this line
    } while (!__sync_bool_compare_and_swap(&head, OH, NH));
    lock.unlock();
    assert(OH);
    return (void*)OH;
  }

  inline void deallocate(void* ptr) {
    if (!ptr) return;
    FreeNode* OH;
    FreeNode* NH;
    do {
      OH = head;
      NH = (FreeNode*)ptr;
      NH->next = OH;
    } while (!__sync_bool_compare_and_swap(&head, OH, NH));
  }

};

template<unsigned ElemSize, typename SourceHeap>
class BlockAlloc : public SourceHeap {

  struct TyEq {
    double data[((ElemSize + sizeof(double) - 1) & ~(sizeof(double) - 1))/sizeof(double)];
  };

  struct Block_basic {
    union {
      Block_basic* next;
      double dummy;
    };
    TyEq data[1];
  };

  enum {BytesLeft = (SourceHeap::AllocSize - sizeof(Block_basic)),
	BytesLeftR = BytesLeft & ~(sizeof(double) - 1),
	FitLeft = BytesLeftR / sizeof(TyEq[1]),
	TotalFit = FitLeft + 1
  };

  struct Block {
    union {
      Block* next;
      double dummy;
    };
    TyEq data[TotalFit];
  };

  Block* head;
  int headIndex;

  void refill() {
    void* P = SourceHeap::allocate(SourceHeap::AllocSize);
    Block* BP = (Block*)P;
    BP->next = head;
    head = BP;
    headIndex = 0;
  }
public:
  enum { AllocSize = ElemSize };

  void clear() {
    while(head) {
      Block* B = head;
      head = B->next;
      SourceHeap::deallocate(B);
    }
  }

  BlockAlloc() :SourceHeap(), head(0), headIndex(0) {
    //    std::cerr << "BA " << TotalFit << " " << ElemSize << " " << sizeof(TyEq) << " " << sizeof(Block) << " " << SourceHeap::AllocSize << "\n";
    assert(sizeof(Block) <= SourceHeap::AllocSize);
  }

  ~BlockAlloc() {
    clear();
  }

  inline void* allocate(size_t size) {
    assert(size == ElemSize);
    if (!head || headIndex == TotalFit)
      refill();
    return &head->data[headIndex++];
  }

  inline void deallocate(void* ptr) {}

};

//! This implements a bump pointer though chunks of memory
template<typename SourceHeap>
class SimpleBumpPtr : public SourceHeap {

  struct Block {
    union {
      Block* next;
      double dummy; // for alignment
    };
  };

  Block* head;
  int offset;

  void refill() {
    void* P = SourceHeap::allocate(SourceHeap::AllocSize);
    Block* BP = (Block*)P;
    BP->next = head;
    head = BP;
    offset = sizeof(Block);
  }
public:
  enum { AllocSize = 0 };

  SimpleBumpPtr(): SourceHeap(), head(0), offset(0) {}
  ~SimpleBumpPtr() {
    clear();
  }

  void clear() {
    while (head) {
      Block* B = head;
      head = B->next;
      SourceHeap::deallocate(B);
    }
  }

  inline void* allocate(size_t size) {
    //increase to alignment
    size = (size + sizeof(double) - 1) & ~(sizeof(double) - 1);
    //Check current block
    if (!head || offset + size > SourceHeap::AllocSize)
      refill();
    //Make sure this will fit
    if (offset + size > SourceHeap::AllocSize) {
      assert(0 && "Too large");
      return 0;
    }
    char* retval = (char*)head;
    retval += offset;
    offset += size;
    return retval;
  }

  inline void deallocate(void* ptr) {}
};

/**
 * This implements a bump pointer though chunks of memory that falls back
 * to malloc if the source heap cannot accommodate an allocation.
 */
template<typename SourceHeap>
class SimpleBumpPtrWithMallocFallback : public SourceHeap {
  struct Block {
    union {
      Block* next;
      double dummy; // for alignment
    };
  };

  Block* head;
  Block* fallbackHead;
  int offset;

  //! Given block of memory P, update head pointer and offset metadata
  void refill(void* P, Block*& h, int* o) {
    Block* BP = (Block*)P;
    BP->next = h;
    h = BP;
    if (o)
      *o = sizeof(Block);
  }
public:
  enum { AllocSize = 0 };

  SimpleBumpPtrWithMallocFallback(): SourceHeap(), head(0), fallbackHead(0), offset(0) { }

  ~SimpleBumpPtrWithMallocFallback() {
    clear();
  }

  void clear() {
    while (head) {
      Block* B = head;
      head = B->next;
      SourceHeap::deallocate(B);
    }
    while (fallbackHead) {
      Block* B = fallbackHead;
      fallbackHead = B->next;
      free(B);
    }
  }

  inline void* allocate(size_t size) {
    //increase to alignment
    size = (size + sizeof(double) - 1) & ~(sizeof(double) - 1);
    //Check current block
    if (!head || offset + size > SourceHeap::AllocSize)
      refill(SourceHeap::allocate(SourceHeap::AllocSize), head, &offset);
    //Make sure this will fit
    if (offset + size > SourceHeap::AllocSize) {
      void* p = malloc(size + sizeof(Block));
      refill(p, fallbackHead, NULL);
      return (char*)p + sizeof(Block);
    }
    char* retval = (char*)head;
    retval += offset;
    offset += size;
    return retval;
  }

  inline void deallocate(void* ptr) {}
};

//! This is the base source of memory for all allocators.
//! It maintains a freelist of hunks acquired from the system
class SystemBaseAlloc {
public:
  enum { AllocSize = pageSize };

  SystemBaseAlloc();
  ~SystemBaseAlloc();

  inline void* allocate(size_t size) {
    return pageAlloc();
  }

  inline void deallocate(void* ptr) {
    pageFree(ptr);
  }
};

class SizedAllocatorFactory: private boost::noncopyable {
public:
  typedef ThreadAwarePrivateHeap<
    FreeListHeap<SimpleBumpPtr<SystemBaseAlloc> > > SizedAlloc;

  static SizedAlloc* getAllocatorForSize(const size_t);

private:
  static SizedAllocatorFactory* getInstance();
  static LL::PtrLock<SizedAllocatorFactory, true> instance;
  typedef std::map<size_t, SizedAlloc*> AllocatorsMap;
  AllocatorsMap allocators;
<<<<<<< HEAD
  LL::SimpleLock<true> lock;

  SizedAlloc* getAllocForSize(const size_t);

  static __thread AllocatorsMap* localAllocators;

=======
  LL::SimpleLock lock;

  SizedAlloc* getAllocForSize(const size_t);

  static __thread AllocatorsMap* localAllocators;

>>>>>>> 4113c1e4
  SizedAllocatorFactory();
  ~SizedAllocatorFactory();
};

class FixedSizeAllocator {
  SizedAllocatorFactory::SizedAlloc* alloc;
public:
  FixedSizeAllocator(size_t sz) {
    alloc = SizedAllocatorFactory::getAllocatorForSize(sz);
  }

  inline void* allocate(size_t sz) {
    return alloc->allocate(sz);
  }

  inline void deallocate(void* ptr) {
    alloc->deallocate(ptr);
  }

  inline bool operator!=(const FixedSizeAllocator& rhs) const {
    return alloc != rhs.alloc;
  }
};

////////////////////////////////////////////////////////////////////////////////
// Now adapt to standard std allocators
////////////////////////////////////////////////////////////////////////////////

//!A fixed size block allocator
template<typename Ty>
class FSBGaloisAllocator;

template<>
class FSBGaloisAllocator<void> {
public:
  typedef size_t size_type;
  typedef ptrdiff_t difference_type;
  typedef void* pointer;
  typedef const void* const_pointer;
  typedef void value_type;

  template<typename Other>
  struct rebind { typedef FSBGaloisAllocator<Other> other; };
};

template<typename Ty>
class FSBGaloisAllocator {
  inline void destruct(char*) const { }
  inline void destruct(wchar_t*) const { }
  template<typename T> inline void destruct(T* t) const { t->~T(); }

  FixedSizeAllocator Alloc;

public:
  typedef size_t size_type;
  typedef ptrdiff_t difference_type;
  typedef Ty *pointer;
  typedef const Ty *const_pointer;
  typedef Ty& reference;
  typedef const Ty& const_reference;
  typedef Ty value_type;
  
  template<class Other>
  struct rebind { typedef FSBGaloisAllocator<Other> other; };

  FSBGaloisAllocator() throw(): Alloc(sizeof(Ty)) {}
  template <class U> FSBGaloisAllocator (const FSBGaloisAllocator<U>&) throw(): Alloc(sizeof(Ty)) {}

  inline pointer address(reference val) const { return &val; }
  inline const_pointer address(const_reference val) const { return &val; }

  pointer allocate(size_type size) {
    if (size > max_size())
      throw std::bad_alloc();
    return static_cast<pointer>(Alloc.allocate(sizeof(Ty)));
  }
  
  void deallocate(pointer ptr, size_type) {
    Alloc.deallocate(ptr);
  }
  
  template<class U, class... Args>
  inline void construct(U* p, Args&&... args ) const {
    ::new((void*)p) U(std::forward<Args>(args)...);
  }
  
  inline void destroy(pointer ptr) const {
    destruct(ptr);
  }
  
  size_type max_size() const throw() { return 1; }

  template<typename T1>
  inline bool operator!=(const FSBGaloisAllocator<T1>& rhs) const {
    return Alloc != rhs.Alloc;
  }
};

//template<typename T1,typename T2>
//bool operator!=(const FSBGaloisAllocator<T1>& lhs, const FSBGaloisAllocator<T2>& rhs) {
//  return lhs.Alloc != rhs.Alloc;
//}

//!Keep a reference to an external allocator
template<typename Ty, typename AllocTy>
class ExternRefGaloisAllocator;

template<typename AllocTy>
class ExternRefGaloisAllocator<void,AllocTy> {
public:
  typedef size_t size_type;
  typedef ptrdiff_t difference_type;
  typedef void* pointer;
  typedef const void* const_pointer;
  typedef void value_type;

  template<typename Other>
  struct rebind { typedef ExternRefGaloisAllocator<Other,AllocTy> other; };
};

template<typename Ty, typename AllocTy>
class ExternRefGaloisAllocator {
  inline void destruct(char*) const {}
  inline void destruct(wchar_t*) const { }
  template<typename T> inline void destruct(T* t) const { t->~T(); }

public:
  AllocTy* Alloc; // Should be private except that makes copy hard

  typedef size_t size_type;
  typedef ptrdiff_t difference_type;
  typedef Ty *pointer;
  typedef const Ty *const_pointer;
  typedef Ty& reference;
  typedef const Ty& const_reference;
  typedef Ty value_type;
  
  template<class Other>
  struct rebind {
    typedef ExternRefGaloisAllocator<Other, AllocTy> other;
  };

  explicit ExternRefGaloisAllocator(AllocTy* a) throw(): Alloc(a) {}

  template<class T1>
  ExternRefGaloisAllocator(const ExternRefGaloisAllocator<T1,AllocTy>& rhs) throw() {
    Alloc = rhs.Alloc;
  }
  
  inline pointer address(reference val) const { return &val; }
  inline const_pointer address(const_reference val) const { return &val; }
  
  pointer allocate(size_type size) {
    if (size > max_size())
      throw std::bad_alloc();
    return static_cast<pointer>(Alloc->allocate(size*sizeof(Ty)));
  }
  
  void deallocate(pointer ptr, size_type x) {
    Alloc->deallocate(ptr);
  }
  
  inline void construct(pointer ptr, const_reference val) const {
    new (ptr) Ty(val);
  }

  template<class U, class... Args >
  inline void construct(U* p, Args&&... args ) const {
    ::new((void*)p) U(std::forward<Args>(args)...);
  }
  
  void destroy(pointer ptr) const {
    destruct(ptr);
  }
  
  size_type max_size() const throw() { return size_t(-1)/sizeof(Ty); }

  template<typename T1,typename A1>
  bool operator!=(const ExternRefGaloisAllocator<T1,A1>& rhs) const {
    return Alloc != rhs.Alloc;
  }
};

}
}
} // end namespace Galois

#endif<|MERGE_RESOLUTION|>--- conflicted
+++ resolved
@@ -531,21 +531,12 @@
   static LL::PtrLock<SizedAllocatorFactory, true> instance;
   typedef std::map<size_t, SizedAlloc*> AllocatorsMap;
   AllocatorsMap allocators;
-<<<<<<< HEAD
-  LL::SimpleLock<true> lock;
+  LL::SimpleLock lock;
 
   SizedAlloc* getAllocForSize(const size_t);
 
   static __thread AllocatorsMap* localAllocators;
 
-=======
-  LL::SimpleLock lock;
-
-  SizedAlloc* getAllocForSize(const size_t);
-
-  static __thread AllocatorsMap* localAllocators;
-
->>>>>>> 4113c1e4
   SizedAllocatorFactory();
   ~SizedAllocatorFactory();
 };
