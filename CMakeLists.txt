cmake_minimum_required(VERSION 3.13)

project(Galois)

list(APPEND CMAKE_MODULE_PATH "${CMAKE_CURRENT_SOURCE_DIR}/cmake/Modules")

include(GNUInstallDirs)


file(STRINGS config/version.txt GALOIS_VERSION)
string(REGEX REPLACE "[ \t\n]" "" GALOIS_VERSION ${GALOIS_VERSION})
string(REGEX REPLACE "([0-9]+)\\.([0-9]+)\\.([0-9]+)" "\\1" GALOIS_VERSION_MAJOR ${GALOIS_VERSION})
string(REGEX REPLACE "([0-9]+)\\.([0-9]+)\\.([0-9]+)" "\\2" GALOIS_VERSION_MINOR ${GALOIS_VERSION})
string(REGEX REPLACE "([0-9]+)\\.([0-9]+)\\.([0-9]+)" "\\3" GALOIS_VERSION_PATCH ${GALOIS_VERSION})
set(GALOIS_COPYRIGHT_YEAR "2018") # Also in COPYRIGHT

if(NOT CMAKE_BUILD_TYPE)
  message(STATUS "No build type selected, default to Release")
  # cmake default flags with relwithdebinfo is -O2 -g
  # cmake default flags with release is -O3 -DNDEBUG
  set(CMAKE_BUILD_TYPE "Release")
endif()

###### Options (alternatively pass as options to cmake -DName=Value) ######
###### Distributed-heterogeneous features ######
set(ENABLE_DIST_GALOIS OFF CACHE BOOL "Enable distributed features")
set(ENABLE_HETERO_GALOIS OFF CACHE BOOL "Enable heterogeneous features")
set(USE_LCI OFF CACHE BOOL "Use LCI network runtime instead of MPI")
set(USE_BARE_MPI OFF CACHE BOOL "Use MPI directly (no dedicated network-runtime thread)")
set(CUDA_CAPABILITY "3.7,6.1" CACHE STRING "Comma-separated CUDA capability version numbers")
set(REPORT_COMM_STATS OFF CACHE BOOL "Report more detailed statistics of communication")
set(REPORT_PER_ROUND_STATS OFF CACHE BOOL "Report statistics of each round of execution")
set(NUM_TEST_GPUS "0" CACHE STRING "Number of test GPUs to use (on a single machine) for running the tests.")
###### General features ######
set(USE_VTUNE OFF CACHE BOOL "Use VTune for profiling")
set(USE_PAPI OFF CACHE BOOL "Use PAPI counters for profiling")
set(USE_HPCTK OFF CACHE BOOL "Use HPCToolKit for profiling")
set(USE_STRICT_CONFIG OFF CACHE BOOL "Instead of falling back gracefully, fail")
set(USE_SANITIZER OFF CACHE BOOL "Use address and memory sanatizer")
set(GRAPH_LOCATION "" CACHE PATH "Location of inputs for tests if downloaded/stored separately.")
set(CXX_CLANG_TIDY "" CACHE STRING "Semi-colon list specifying clang-tidy command and arguments")
set(CMAKE_CXX_COMPILER_LAUNCHER "" CACHE STRING "Semi-colon list specifying command to wrap compiler invocations (e.g., ccache)")
set(USE_ARCH native CACHE STRING "Optimize for a specific processor architecture ('none' to disable)")
<<<<<<< HEAD

set(USE_DEEPGALOIS OFF CACHE BOOL "Use gnn apps as well as the DeepGalois library")
set(USE_MKL_BLAS OFF CACHE BOOL "Use MKL for BLAS")
# TODO; this is GNN related; find better way to do than hardcode
SET(CUDA_HOME /org/centers/cdgc/cuda/cuda-10.2)

=======
set(GALOIS_USE_SANITIZER "" CACHE STRING "Semi-colon list of sanitizers to use (Memory, MemoryWithOrigins, Address, Undefined, Thread)")
>>>>>>> 0666e649
# This option is automatically handled by CMake.
# It makes add_library build a shared lib unless STATIC is explicitly specified.
# Putting this here is mostly just a placeholder so people know it's an option.
# Currently this is really only intended to change anything for the libgalois_shmem target.
set(BUILD_SHARED_LIBS OFF CACHE BOOL "Build shared libraries")

# Enable iss specific options; should be OFF in the general release; all guarded by USE_EXP
set(USE_EXP OFF CACHE BOOL "Use experimental features")
set(USE_DIST_EXP OFF CACHE BOOL "Use experimental features in distributed branch")
set(USE_HTM OFF CACHE BOOL "Use HTM")
set(USE_PROF OFF CACHE BOOL "Use profiling specific features")
set(USE_EMBEDDED_REVISION ON CACHE BOOL "Embed revision numbers")

# Enable cross compilation for specific architectures: For eg. -march=knl for knl architecture
set(USE_ARCH native CACHE STRING "Use specific architecture for cross compilation (Default : native)")

set(NUM_TEST_THREADS "" CACHE STRING "Maximum number of threads to use when running tests (default: number of physical cores)")

if(NOT NUM_TEST_THREADS)
  cmake_host_system_information(RESULT NUM_TEST_THREADS QUERY NUMBER_OF_PHYSICAL_CORES)
endif()
if(NUM_TEST_THREADS LESS_EQUAL 0)
  set(NUM_TEST_THREADS 1)
endif()

if(ENABLE_HETERO_GALOIS)
  set(USE_ARCH none)
endif()

###### Configure (users don't need to go beyond here) ######

include(CTest)

###### Configure compiler ######

# generate compile_commands.json
set(CMAKE_EXPORT_COMPILE_COMMANDS ON)

set(CMAKE_CXX_STANDARD 17)
set(CMAKE_CXX_STANDARD_REQUIRED ON)
set(CMAKE_CXX_EXTENSIONS OFF) #...without compiler extensions like gnu++11
set(CMAKE_POSITION_INDEPENDENT_CODE ON)

# Always include debug info
add_compile_options("$<$<COMPILE_LANGUAGE:CXX>:-g>")

# GCC
if(CMAKE_CXX_COMPILER_ID STREQUAL "GNU")
  if(CMAKE_CXX_COMPILER_VERSION VERSION_LESS 7)
    message(FATAL_ERROR "gcc must be version 7 or higher. Found ${CMAKE_CXX_COMPILER_VERSION}.")
  endif()

  add_compile_options("$<$<COMPILE_LANGUAGE:CXX>:-Wall;-Wextra;-Werror>")

  if(CMAKE_CXX_COMPILER_VERSION VERSION_GREATER_EQUAL 9)
    # Avoid warnings from boost::counting_iterator
    add_compile_options("$<$<COMPILE_LANGUAGE:CXX>:-Wno-deprecated-copy>")
    # Avoid warnings from openmpi
    add_compile_options("$<$<COMPILE_LANGUAGE:CXX>:-Wno-cast-function-type>")
  endif()
endif()

if(CMAKE_CXX_COMPILER_ID STREQUAL "Clang")
  if(CMAKE_CXX_COMPILER_VERSION VERSION_LESS 7)
    message(FATAL_ERROR "clang must be version 7 or higher. Found ${CMAKE_CXX_COMPILER_VERSION}.")
  endif()

  add_compile_options("$<$<COMPILE_LANGUAGE:CXX>:-Wall;-Wextra;-Werror>")

  if(CMAKE_CXX_COMPILER_VERSION VERSION_GREATER_EQUAL 10)
    # Avoid warnings from boost::counting_iterator
    add_compile_options("$<$<COMPILE_LANGUAGE:CXX>:-Wno-deprecated-copy>")
  endif()
endif()

if(CMAKE_CXX_COMPILER_ID STREQUAL "AppleClang")
  add_compile_options("$<$<COMPILE_LANGUAGE:CXX>:-Wall;-Wextra;-Werror>")

  add_compile_options("$<$<COMPILE_LANGUAGE:CXX>:-Wno-unused-parameter>")
endif()

if(CMAKE_CXX_COMPILER_ID STREQUAL "Intel")
  if(CMAKE_CXX_COMPILER_VERSION VERSION_LESS 19.0.1)
    message(FATAL_ERROR "icpc must be 19.0.1 or higher. Found ${CMAKE_CXX_COMPILER_VERSION}.")
  endif()

  # Avoid warnings when using noinline for methods defined inside class defintion.
  add_compile_options("$<$<COMPILE_LANGUAGE:CXX>:-wd2196>")
endif()

if(CYGWIN)
  message(STATUS "On Cygwin")
  add_definitions(-U__STRICT_ANSI__)
endif()

# Enable architecture-specific optimizations
include(CheckArchFlags)
if(ARCH_FLAGS_FOUND)
  add_compile_options("$<$<COMPILE_LANGUAGE:CXX>:${ARCH_CXX_FLAGS}>")
  add_compile_options("$<$<COMPILE_LANGUAGE:C>:${ARCH_C_FLAGS}>")
  add_link_options(${ARCH_LINK_FLAGS})
endif()

if(USE_SANITIZER)
  add_compile_options("$<$<COMPILE_LANGUAGE:CXX>:-fsanitize=address;-fno-omit-frame-pointer;-fno-optimize-sibling-calls>")
endif()

if(CXX_CLANG_TIDY)
  set(CMAKE_CXX_CLANG_TIDY ${CXX_CLANG_TIDY} "-header-filter=.*${PROJECT_SOURCE_DIR}.*")
  # Ignore warning flags intended for the CXX program. This only works because
  # the two compilers we care about, clang and gcc, both understand
  # -Wno-unknown-warning-option.
  add_compile_options("$<$<COMPILE_LANGUAGE:CXX>:-Wno-unknown-warning-option>")
endif()

###### Configure features ######

if(ENABLE_HETERO_GALOIS)
  if (NOT USE_DEEPGALOIS)
    # do not turn on DIST_GALOIS by default if DEEP_GALOIS is enabled
    # with HETERO galois
    set(ENABLE_DIST_GALOIS ON)
  endif()
  if (USE_DEEPGALOIS)
    SET(CUDA_SEPARABLE_COMPILATION ON)
    find_package(CUDA REQUIRED)
    set(CUDA_PROPAGATE_HOST_FLAGS off)
    set(CUDA_SEPARABLE_COMPILATION on)
    set(CUDA_HOST_COMPILER g++)

    string(REPLACE "." "" GENCODES ${CUDA_CAPABILITY})
    string(REPLACE "," ";" GENCODES ${GENCODES})
    foreach(GENCODE ${GENCODES})
      set(CUDA_NVCC_FLAGS ${CUDA_NVCC_FLAGS}; --expt-extended-lambda -gencode arch=compute_${GENCODE},code=sm_${GENCODE})
    endforeach()

    cuda_include_directories("${CMAKE_SOURCE_DIR}/libgpu/include")

    # MGPU v1.1
    set(MGPU_ROOT "${CMAKE_SOURCE_DIR}/moderngpu") # only required headers
    cuda_include_directories("${MGPU_ROOT}/src")

    # CUB v1.6.4
    set(CUB_ROOT "${CMAKE_SOURCE_DIR}/cub") # only required headers
    cuda_include_directories("${CUB_ROOT}")

    #find_package(OpenCL REQUIRED)
  endif()
endif()

if(USE_VTUNE)
  set(VTune_ROOT /opt/intel/vtune_amplifier)
  find_package(VTune REQUIRED)
  include_directories(${VTune_INCLUDE_DIRS})
  add_definitions(-DGALOIS_USE_VTUNE)
endif()

if(USE_MKL_BLAS)
  SET(INTEL_ROOT /opt/apps/sysnet/intel/19.0)
  SET(MKL_ROOT ${INTEL_ROOT}/mkl)
  SET(INTEL_LIBS_DIR ${INTEL_ROOT}/lib/intel64_lin)
  find_package(MKL)
  message(STATUS "MKL: ${MKL_INCLUDE_DIRS}")
  if (MKL_FOUND)
    include_directories(${MKL_INCLUDE_DIRS})
  else()
    message(WARNING "MKL not found")
  endif()
endif()

SET(OPENBLAS_ROOT /org/centers/cdgc/openblas/gcc8.1)
if(USE_OPENBLAS)
  find_package(OpenBLAS)
  message(STATUS "OpenBLAS: ${OPENBLAS_INCLUDE_DIRS}")
  if (OPENBLAS_FOUND)
    include_directories(${OPENBLAS_INCLUDE_DIRS})
  else()
    message(WARNING "OpenBLAS not found")
  endif()
endif()

if(USE_PAPI)
  if (PAPI_ROOT STREQUAL "")
    set(PAPI_ROOT /usr)
  endif()
  find_package(PAPI REQUIRED)
  include_directories(${PAPI_INCLUDE_DIRS})
  add_definitions(-DGALOIS_USE_PAPI)
endif()

find_package(Threads REQUIRED)

include(CheckMmap)

include(CheckHugePages)
if(NOT HAVE_HUGEPAGES AND USE_STRICT_CONFIG)
  message(FATAL_ERROR "Need huge pages")
endif()

find_package(Boost 1.58.0 REQUIRED COMPONENTS serialization iostreams)

find_package(LLVM REQUIRED CONFIG)
if("${LLVM_PACKAGE_VERSION}" VERSION_LESS "7")
  message(FATAL_ERROR "LLVM 7 or greater is required.")
endif()
if(NOT DEFINED LLVM_ENABLE_RTTI)
  message(FATAL_ERROR "Could not determine if LLVM has RTTI enabled.")
endif()
if(NOT ${LLVM_ENABLE_RTTI})
  message(FATAL_ERROR "Galois requires a build of LLVM that includes RTTI. Most package managers do this already, but if you built LLVM from source you need to configure it with `-DLLVM_ENABLE_RTTI=ON`")
endif()
target_include_directories(LLVMSupport INTERFACE ${LLVM_INCLUDE_DIRS})

include(HandleSanitizer)

include(CheckEndian)

###### Test Inputs ######

if(GRAPH_LOCATION)
  message(STATUS "Using graph location ${GRAPH_LOCATION}")
  set(BASEINPUT "${GRAPH_LOCATION}")
elseif(EXISTS /net/ohm/export/iss/inputs)
  set(BASEINPUT /net/ohm/export/iss/inputs)
  MESSAGE(STATUS "Using graph location /net/ohm/export/iss/inputs")
else()
  set(BASEINPUT "${PROJECT_BINARY_DIR}/inputs")
  message(STATUS "Use 'make input' to download inputs in the build directory")
endif()

###### Source finding ######

add_custom_target(lib)
add_custom_target(apps)

# Core libraries (lib)
add_subdirectory(libgalois)

if (ENABLE_DIST_GALOIS)
  # currently making use of this in deepgalois to distinguish dist from no dist
  # note this has to go before the libdeepgalois subdirectory is added below
  add_definitions(-DGALOIS_USE_DIST)
  find_package(MPI REQUIRED)
  add_subdirectory(libdist)
  add_subdirectory(libcusp)
  add_subdirectory(libgluon)
endif()

if(USE_DEEPGALOIS)
  add_subdirectory(libdeepgalois)
  add_subdirectory(lonestargnn)
endif(USE_DEEPGALOIS)

if (ENABLE_HETERO_GALOIS)
  enable_language(CUDA)
  string(REPLACE "." "" GENCODES ${CUDA_CAPABILITY})
  string(REPLACE "," ";" GENCODES ${GENCODES})
  foreach(GENCODE ${GENCODES})
    add_compile_options("$<$<COMPILE_LANGUAGE:CUDA>:-gencode=arch=compute_${GENCODE},code=sm_${GENCODE}>")
  endforeach()

  add_subdirectory(libgpu)
endif()

# Applications (apps)
add_subdirectory(lonestar)
<<<<<<< HEAD
if (ENABLE_DIST_GALOIS)
  add_subdirectory(lonestardist)
endif()
=======
>>>>>>> 0666e649

add_subdirectory(scripts)
add_subdirectory(inputs)
add_subdirectory(tools)

if(USE_EXP)
  add_subdirectory(lonestar/experimental)
endif(USE_EXP)

###### Documentation ######

find_package(Doxygen)
if(DOXYGEN_FOUND)
  #TODO: double check the list of directories here
  set(DOXYFILE_SOURCE_DIR "${CMAKE_CURRENT_SOURCE_DIR}/docs\" \"${CMAKE_CURRENT_SOURCE_DIR}/libcusp\" \"${CMAKE_CURRENT_SOURCE_DIR}/libdist\" \"${CMAKE_CURRENT_SOURCE_DIR}/libgalois\" \"${CMAKE_CURRENT_SOURCE_DIR}/libgluon")
  configure_file(${CMAKE_CURRENT_SOURCE_DIR}/Doxyfile.in
     ${CMAKE_CURRENT_BINARY_DIR}/Doxyfile.in @ONLY)
  add_custom_target(doc ${DOXYGEN_EXECUTABLE}
     ${CMAKE_CURRENT_BINARY_DIR}/Doxyfile.in WORKING_DIRECTORY
     ${CMAKE_CURRENT_BINARY_DIR})
endif()

###### Installation ######

include(CMakePackageConfigHelpers)
write_basic_package_version_file(
  ${CMAKE_CURRENT_BINARY_DIR}/GaloisConfigVersion.cmake
  VERSION ${GALOIS_VERSION}
  COMPATIBILITY SameMajorVersion
)
configure_package_config_file(
  cmake/GaloisConfig.cmake.in
  ${CMAKE_CURRENT_BINARY_DIR}/GaloisConfig.cmake
  INSTALL_DESTINATION "${CMAKE_INSTALL_LIBDIR}/cmake/Galois"
  PATH_VARS CMAKE_INSTALL_INCLUDEDIR CMAKE_INSTALL_LIBDIR CMAKE_INSTALL_BINDIR
)
install(
  FILES "${CMAKE_CURRENT_BINARY_DIR}/GaloisConfigVersion.cmake" "${CMAKE_CURRENT_BINARY_DIR}/GaloisConfig.cmake"
  DESTINATION "${CMAKE_INSTALL_LIBDIR}/cmake/Galois"
  COMPONENT dev
)
install(
  EXPORT GaloisTargets
  NAMESPACE Galois::
  DESTINATION "${CMAKE_INSTALL_LIBDIR}/cmake/Galois"
  COMPONENT dev
)

###### Distribution ######

set(CPACK_GENERATOR "TGZ")
set(CPACK_ARCHIVE_COMPONENT_INSTALL ON)
set(CPACK_RESOURCE_FILE_LICENSE "${CMAKE_CURRENT_SOURCE_DIR}/COPYRIGHT")
set(CPACK_RESOURCE_FILE_README "${CMAKE_CURRENT_SOURCE_DIR}/README.md")
set(CPACK_PACKAGE_VERSION_MAJOR ${GALOIS_VERSION_MAJOR})
set(CPACK_PACKAGE_VERSION_MINOR ${GALOIS_VERSION_MINOR})
set(CPACK_PACKAGE_VERSION_PATCH ${GALOIS_VERSION_PATCH})
include(CPack)<|MERGE_RESOLUTION|>--- conflicted
+++ resolved
@@ -41,16 +41,12 @@
 set(CXX_CLANG_TIDY "" CACHE STRING "Semi-colon list specifying clang-tidy command and arguments")
 set(CMAKE_CXX_COMPILER_LAUNCHER "" CACHE STRING "Semi-colon list specifying command to wrap compiler invocations (e.g., ccache)")
 set(USE_ARCH native CACHE STRING "Optimize for a specific processor architecture ('none' to disable)")
-<<<<<<< HEAD
 
 set(USE_DEEPGALOIS OFF CACHE BOOL "Use gnn apps as well as the DeepGalois library")
 set(USE_MKL_BLAS OFF CACHE BOOL "Use MKL for BLAS")
 # TODO; this is GNN related; find better way to do than hardcode
 SET(CUDA_HOME /org/centers/cdgc/cuda/cuda-10.2)
 
-=======
-set(GALOIS_USE_SANITIZER "" CACHE STRING "Semi-colon list of sanitizers to use (Memory, MemoryWithOrigins, Address, Undefined, Thread)")
->>>>>>> 0666e649
 # This option is automatically handled by CMake.
 # It makes add_library build a shared lib unless STATIC is explicitly specified.
 # Putting this here is mostly just a placeholder so people know it's an option.
@@ -317,12 +313,6 @@
 
 # Applications (apps)
 add_subdirectory(lonestar)
-<<<<<<< HEAD
-if (ENABLE_DIST_GALOIS)
-  add_subdirectory(lonestardist)
-endif()
-=======
->>>>>>> 0666e649
 
 add_subdirectory(scripts)
 add_subdirectory(inputs)
