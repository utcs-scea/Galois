<<<<<<< HEAD
#ifndef _UTILITY_H_
#define _UTILITY_H_

#include <stdio.h>
#include <stdlib.h>

#include "DataType.h"
#include "flute.h"
#include "DataProc.h"

void printEdge(int netID, int edgeID) {
  int i;
  TreeEdge edge;
  TreeNode* nodes;

  edge  = sttrees[netID].edges[edgeID];
  nodes = sttrees[netID].nodes;

  printf("edge %d: (%d, %d)->(%d, %d)\n", edgeID, nodes[edge.n1].x,
         nodes[edge.n1].y, nodes[edge.n2].x, nodes[edge.n2].y);
  for (i = 0; i <= edge.route.routelen; i++) {
    printf("(%d, %d) ", edge.route.gridsX[i], edge.route.gridsY[i]);
  }
  printf("\n");
}

void plotTree(int netID) {
  short *gridsX, *gridsY;
  int i, j, Zpoint, n1, n2, x1, x2, y1, y2, ymin, ymax, xmin, xmax;

  RouteType routetype;
  TreeEdge* treeedge;
  TreeNode* treenodes;
  FILE* fp;

  xmin = ymin = 1e5;
  xmax = ymax = 0;

  fp = fopen("plottree", "w");
  if (fp == NULL) {
    printf("Error in opening file plottree\n");
    exit(1);
  }

  treenodes = sttrees[netID].nodes;
  for (i = 0; i < sttrees[netID].deg; i++) {
    x1 = treenodes[i].x;
    y1 = treenodes[i].y;
    fprintf(fp, "%f %f\n", (float)x1 - 0.1, (float)y1);
    fprintf(fp, "%f %f\n", (float)x1, (float)y1 - 0.1);
    fprintf(fp, "%f %f\n", (float)x1 + 0.1, (float)y1);
    fprintf(fp, "%f %f\n", (float)x1, (float)y1 + 0.1);
    fprintf(fp, "%f %f\n", (float)x1 - 0.1, (float)y1);
    fprintf(fp, "\n");
  }
  for (i = sttrees[netID].deg; i < sttrees[netID].deg * 2 - 2; i++) {
    x1 = treenodes[i].x;
    y1 = treenodes[i].y;
    fprintf(fp, "%f %f\n", (float)x1 - 0.1, (float)y1 + 0.1);
    fprintf(fp, "%f %f\n", (float)x1 + 0.1, (float)y1 - 0.1);
    fprintf(fp, "\n");
    fprintf(fp, "%f %f\n", (float)x1 + 0.1, (float)y1 + 0.1);
    fprintf(fp, "%f %f\n", (float)x1 - 0.1, (float)y1 - 0.1);
    fprintf(fp, "\n");
  }

  for (i = 0; i < sttrees[netID].deg * 2 - 3; i++) {
    if (1) // i!=14)
    {
      treeedge = &(sttrees[netID].edges[i]);

      n1   = treeedge->n1;
      n2   = treeedge->n2;
      x1   = treenodes[n1].x;
      y1   = treenodes[n1].y;
      x2   = treenodes[n2].x;
      y2   = treenodes[n2].y;
      xmin = min(xmin, min(x1, x2));
      xmax = max(xmax, max(x1, x2));
      ymin = min(ymin, min(y1, y2));
      ymax = max(ymax, max(y1, y2));

      routetype = treeedge->route.type;

      if (routetype == LROUTE) // remove L routing
      {
        if (treeedge->route.xFirst) {
          fprintf(fp, "%d %d\n", x1, y1);
          fprintf(fp, "%d %d\n", x2, y1);
          fprintf(fp, "%d %d\n", x2, y2);
          fprintf(fp, "\n");
        } else {
          fprintf(fp, "%d %d\n", x1, y1);
          fprintf(fp, "%d %d\n", x1, y2);
          fprintf(fp, "%d %d\n", x2, y2);
          fprintf(fp, "\n");
        }
      } else if (routetype == ZROUTE) {
        Zpoint = treeedge->route.Zpoint;
        if (treeedge->route.HVH) {
          fprintf(fp, "%d %d\n", x1, y1);
          fprintf(fp, "%d %d\n", Zpoint, y1);
          fprintf(fp, "%d %d\n", Zpoint, y2);
          fprintf(fp, "%d %d\n", x2, y2);
          fprintf(fp, "\n");
        } else {
          fprintf(fp, "%d %d\n", x1, y1);
          fprintf(fp, "%d %d\n", x1, Zpoint);
          fprintf(fp, "%d %d\n", x2, Zpoint);
          fprintf(fp, "%d %d\n", x2, y2);
          fprintf(fp, "\n");
        }
      } else if (routetype == MAZEROUTE) {
        gridsX = treeedge->route.gridsX;
        gridsY = treeedge->route.gridsY;
        for (j = 0; j <= treeedge->route.routelen; j++) {
          fprintf(fp, "%d %d\n", gridsX[j], gridsY[j]);
        }
        fprintf(fp, "\n");
      }
    }
  }

  fprintf(fp, "%d %d\n", xmin - 2, ymin - 2);
  fprintf(fp, "\n");
  fprintf(fp, "%d %d\n", xmax + 2, ymax + 2);
  fclose(fp);
}

void getlen() {
  int i, edgeID, totlen = 0;
  TreeEdge* treeedge;

  for (i = 0; i < numValidNets; i++) {
    for (edgeID = 0; edgeID < 2 * sttrees[i].deg - 3; edgeID++) {
      treeedge = &(sttrees[i].edges[edgeID]);
      if (treeedge->route.type < MAZEROUTE)
        printf("wrong\n");
      //                totlen += ADIFF(treenodes[treeedge->n1].x,
      //                treenodes[treeedge->n2].x) +
      //                ADIFF(treenodes[treeedge->n1].y,
      //                treenodes[treeedge->n2].y);
      else
        totlen += treeedge->route.routelen;
    }
  }
  printf("Routed len: %d\n", totlen);
}

void ConvertToFull3DType2() {
  short *gridsX, *gridsY, *gridsL, tmpX[MAXLEN], tmpY[MAXLEN], tmpL[MAXLEN];
  int k, netID, edgeID, routeLen;
  int newCNT, numVIA, deg, j;
  TreeEdge *treeedges, *treeedge;

  numVIA = 0;

  for (netID = 0; netID < numValidNets; netID++) {
    treeedges = sttrees[netID].edges;
    deg       = sttrees[netID].deg;

    for (edgeID = 0; edgeID < 2 * deg - 3; edgeID++) {
      treeedge = &(treeedges[edgeID]);
      if (treeedge->len > 0) {

        newCNT   = 0;
        routeLen = treeedge->route.routelen;
        //				printf("netID %d, edgeID %d, len %d\n",netID, edgeID,
        //routeLen);
        gridsX = treeedge->route.gridsX;
        gridsY = treeedge->route.gridsY;
        gridsL = treeedge->route.gridsL;
        /*
                        if (edgeID == treenodes[n1a].hID) {
                            for (k = treenodes[n1a].botL; k <
           treenodes[n1a].topL; k++) { tmpX[newCNT] = gridsX[0]; tmpY[newCNT] =
           gridsY[0]; tmpL[newCNT] = k; newCNT++; numVIA++;
                            }
                        }
                        */

        // finish from n1->real route

        for (j = 0; j < routeLen; j++) {
          tmpX[newCNT] = gridsX[j];
          tmpY[newCNT] = gridsY[j];
          tmpL[newCNT] = gridsL[j];
          newCNT++;

          if (gridsL[j] > gridsL[j + 1]) {
            for (k = gridsL[j]; k > gridsL[j + 1]; k--) {
              tmpX[newCNT] = gridsX[j + 1];
              tmpY[newCNT] = gridsY[j + 1];
              tmpL[newCNT] = k;
              newCNT++;
              numVIA++;
            }
          } else if (gridsL[j] < gridsL[j + 1]) {
            for (k = gridsL[j]; k < gridsL[j + 1]; k++) {
              tmpX[newCNT] = gridsX[j + 1];
              tmpY[newCNT] = gridsY[j + 1];
              tmpL[newCNT] = k;
              newCNT++;
              numVIA++;
            }
          }
        }
        tmpX[newCNT] = gridsX[j];
        tmpY[newCNT] = gridsY[j];
        tmpL[newCNT] = gridsL[j];
        newCNT++;

        /*
        if (edgeID == treenodes[n2a].hID) {
            if (treenodes[n2a].topL != treenodes[n2a].botL)
            for (k = treenodes[n2a].topL-1; k >= treenodes[n2a].botL; k--) {
                tmpX[newCNT] = gridsX[routeLen];
                tmpY[newCNT] = gridsY[routeLen];
                tmpL[newCNT] = k;
                newCNT++;
                numVIA++;
            }
        }
        */
        // last grid -> node2 finished

        if (treeedges[edgeID].route.type == MAZEROUTE) {
          free(treeedges[edgeID].route.gridsX);
          free(treeedges[edgeID].route.gridsY);
          free(treeedges[edgeID].route.gridsL);
        }
        treeedge->route.gridsX   = (short*)calloc(newCNT, sizeof(short));
        treeedge->route.gridsY   = (short*)calloc(newCNT, sizeof(short));
        treeedge->route.gridsL   = (short*)calloc(newCNT, sizeof(short));
        treeedge->route.type     = MAZEROUTE;
        treeedge->route.routelen = newCNT - 1;

        for (k = 0; k < newCNT; k++) {
          treeedge->route.gridsX[k] = tmpX[k];
          treeedge->route.gridsY[k] = tmpY[k];
          treeedge->route.gridsL[k] = tmpL[k];
        }
      }
      //			printEdge3D(netID, edgeID);
    }
  }
  //	printf("Total number of via %d\n",numVIA);
}

static int comparePVMINX(const void* a, const void* b) {
  if (((OrderNetPin*)a)->minX > ((OrderNetPin*)b)->minX)
    return 1;
  else if (((OrderNetPin*)a)->minX == ((OrderNetPin*)b)->minX)
    return 0;
  else
    return -1;
}

static int comparePVPV(const void* a, const void* b) {
  if (((OrderNetPin*)a)->npv > ((OrderNetPin*)b)->npv)
    return 1;
  else if (((OrderNetPin*)a)->npv == ((OrderNetPin*)b)->npv)
    return 0;
  else
    return -1;
}

void netpinOrderInc() {
  int j, d, ind, totalLength, xmin;
  TreeNode* treenodes;
  StTree* stree;

  float npvalue;

  numTreeedges = 0;
  for (j = 0; j < numValidNets; j++) {
    d = sttrees[j].deg;
    numTreeedges += 2 * d - 3;
  }

  if (treeOrderPV != NULL) {
    free(treeOrderPV);
  }

  treeOrderPV = (OrderNetPin*)malloc(numValidNets * sizeof(OrderNetPin));

  for (j = 0; j < numValidNets; j++) {
    xmin        = BIG_INT;
    totalLength = 0;
    treenodes   = sttrees[j].nodes;
    stree       = &(sttrees[j]);
    d           = stree->deg;
    for (ind = 0; ind < 2 * d - 3; ind++) {
      totalLength += stree->edges[ind].len;
      if (xmin < treenodes[stree->edges[ind].n1].x) {
        xmin = treenodes[stree->edges[ind].n1].x;
      }
    }

    npvalue = (float)totalLength / d;

    treeOrderPV[j].npv       = npvalue;
    treeOrderPV[j].treeIndex = j;
    treeOrderPV[j].minX      = xmin;
  }

  qsort(treeOrderPV, numValidNets, sizeof(OrderNetPin), comparePVMINX);
  qsort(treeOrderPV, numValidNets, sizeof(OrderNetPin), comparePVPV);
}

void fillVIA() {
  short tmpX[MAXLEN], tmpY[MAXLEN], *gridsX, *gridsY, *gridsL, tmpL[MAXLEN];
  int k, netID, edgeID, routeLen, n1a, n2a;
  int n1, n2, newCNT, numVIAT1, numVIAT2, deg, j;
  TreeEdge *treeedges, *treeedge;
  TreeNode* treenodes;

  numVIAT1 = 0;
  numVIAT2 = 0;

  for (netID = 0; netID < numValidNets; netID++) {
    treeedges = sttrees[netID].edges;
    deg       = sttrees[netID].deg;
    treenodes = sttrees[netID].nodes;

    for (edgeID = 0; edgeID < 2 * deg - 3; edgeID++) {
      treeedge = &(treeedges[edgeID]);
      if (treeedge->len > 0) {

        newCNT   = 0;
        routeLen = treeedge->route.routelen;
        //				printf("netID %d, edgeID %d, len %d\n",netID, edgeID,
        //routeLen);
        n1     = treeedge->n1;
        n2     = treeedge->n2;
        gridsX = treeedge->route.gridsX;
        gridsY = treeedge->route.gridsY;
        gridsL = treeedge->route.gridsL;

        n1a = treenodes[n1].stackAlias;

        n2a = treenodes[n2].stackAlias;

        n1a = treeedge->n1a;
        n2a = treeedge->n2a;

        if (edgeID == treenodes[n1a].hID || edgeID == treenodes[n2a].hID) {

          if (edgeID == treenodes[n1a].hID) {

            for (k = treenodes[n1a].botL; k < treenodes[n1a].topL; k++) {
              tmpX[newCNT] = gridsX[0];
              tmpY[newCNT] = gridsY[0];
              tmpL[newCNT] = k;
              newCNT++;
              if (n1a < deg) {
                numVIAT1++;
              } else {
                numVIAT2++;
              }
            }
          }

          // finish from n1->real route

          for (j = 0; j < routeLen; j++) {
            tmpX[newCNT] = gridsX[j];
            tmpY[newCNT] = gridsY[j];
            tmpL[newCNT] = gridsL[j];
            newCNT++;

            /*						if (gridsL[j] > gridsL[j+1]) {
                                        printf("fill via should not entered\n");
                                        for (k = gridsL[j]; k > gridsL[j+1];
               k--) { tmpX[newCNT] = gridsX[j+1]; tmpY[newCNT] = gridsY[j+1];
                                            tmpL[newCNT] = k;
                                            newCNT++;
                                            numVIA++;
                                        }
                                    } else if (gridsL[j] < gridsL[j+1]){
                                        printf("fill via should not entered\n");
                                        for (k = gridsL[j]; k < gridsL[j+1];
               k++) { tmpX[newCNT] = gridsX[j+1]; tmpY[newCNT] = gridsY[j+1];
                                            tmpL[newCNT] = k;
                                            newCNT++;
                                            numVIA++;
                                        }
                                    }
                                    */
          }
          tmpX[newCNT] = gridsX[j];
          tmpY[newCNT] = gridsY[j];
          tmpL[newCNT] = gridsL[j];
          newCNT++;

          if (edgeID == treenodes[n2a].hID) {
            if (treenodes[n2a].topL != treenodes[n2a].botL)
              for (k = treenodes[n2a].topL - 1; k >= treenodes[n2a].botL; k--) {
                tmpX[newCNT] = gridsX[routeLen];
                tmpY[newCNT] = gridsY[routeLen];
                tmpL[newCNT] = k;
                newCNT++;
                if (n2a < deg) {
                  numVIAT1++;
                } else {
                  numVIAT2++;
                }
              }
          }
          // last grid -> node2 finished

          if (treeedges[edgeID].route.type == MAZEROUTE) {
            free(treeedges[edgeID].route.gridsX);
            free(treeedges[edgeID].route.gridsY);
            free(treeedges[edgeID].route.gridsL);
          }
          treeedge->route.gridsX   = (short*)calloc(newCNT, sizeof(short));
          treeedge->route.gridsY   = (short*)calloc(newCNT, sizeof(short));
          treeedge->route.gridsL   = (short*)calloc(newCNT, sizeof(short));
          treeedge->route.type     = MAZEROUTE;
          treeedge->route.routelen = newCNT - 1;

          for (k = 0; k < newCNT; k++) {
            treeedge->route.gridsX[k] = tmpX[k];
            treeedge->route.gridsY[k] = tmpY[k];
            treeedge->route.gridsL[k] = tmpL[k];
          }
        } // if edgeID == treenodes[n1a].hID || edgeID == treenodes[n2a].hID
      }
      //			printEdge3D(netID, edgeID);
    }
  }
  printf("via related to pin nodes %d\n", numVIAT1);
  printf("via related stiner nodes %d\n", numVIAT2);
}

int threeDVIA() {
  short* gridsL;
  int netID, edgeID, deg;
  int routeLen, numVIA, j;
  TreeEdge *treeedges, *treeedge;

  numVIA = 0;

  for (netID = 0; netID < numValidNets; netID++) {
    treeedges = sttrees[netID].edges;
    deg       = sttrees[netID].deg;

    for (edgeID = 0; edgeID < 2 * deg - 3; edgeID++) {

      treeedge = &(treeedges[edgeID]);

      if (treeedge->len > 0) {

        routeLen = treeedge->route.routelen;
        gridsL   = treeedge->route.gridsL;

        for (j = 0; j < routeLen; j++) {
          if (gridsL[j] != gridsL[j + 1]) {
            numVIA++;
          }
        }
      }
    }
  }

  // printf("num of vias %d\n",numVIA);
  return (numVIA);
}

void assignEdge(int netID, int edgeID, Bool processDIR) {

  short *gridsX, *gridsY, *gridsL;
  int i, k, l, grid, min_x, min_y, routelen, n1a, n2a, last_layer;
  int min_result, endLayer = 0;
  TreeEdge *treeedges, *treeedge;
  TreeNode* treenodes;

  treeedges = sttrees[netID].edges;
  treenodes = sttrees[netID].nodes;
  treeedge  = &(treeedges[edgeID]);

  gridsX = treeedge->route.gridsX;
  gridsY = treeedge->route.gridsY;
  gridsL = treeedge->route.gridsL;

  routelen = treeedge->route.routelen;
  n1a      = treeedge->n1a;
  n2a      = treeedge->n2a;

  for (l = 0; l < numLayers; l++) {
    for (k = 0; k <= routelen; k++) {
      gridD[l][k]   = BIG_INT;
      viaLink[l][k] = BIG_INT;
    }
  }

  for (k = 0; k < routelen; k++) {
    if (gridsX[k] == gridsX[k + 1]) {
      min_y = min(gridsY[k], gridsY[k + 1]);
      for (l = 0; l < numLayers; l++) {
        grid            = l * gridV + min_y * xGrid + gridsX[k];
        layerGrid[l][k] = v_edges3D[grid].cap - v_edges3D[grid].usage;
      }
    } else {
      min_x = min(gridsX[k], gridsX[k + 1]);
      for (l = 0; l < numLayers; l++) {
        grid            = l * gridH + gridsY[k] * (xGrid - 1) + min_x;
        layerGrid[l][k] = h_edges3D[grid].cap - h_edges3D[grid].usage;
      }
    }
  }

  if (processDIR) {
    if (treenodes[n1a].assigned) {
      for (l = treenodes[n1a].botL; l <= treenodes[n1a].topL; l++) {
        gridD[l][0] = 0;
      }
    } else {
      printf("warning, start point not assigned\n");
      fflush(stdout);
    }

    for (k = 0; k < routelen; k++) {
      for (l = 0; l < numLayers; l++) {
        for (i = 0; i < numLayers; i++) {
          if (k == 0) {
            if (l != i) {
              if (gridD[i][k] > gridD[l][k] + ADIFF(i, l) * 2) {
                gridD[i][k]   = gridD[l][k] + ADIFF(i, l) * 2;
                viaLink[i][k] = l;
              }
            }
          } else {
            if (l != i) {
              if (gridD[i][k] > gridD[l][k] + ADIFF(i, l) * 3) {
                gridD[i][k]   = gridD[l][k] + ADIFF(i, l) * 3;
                viaLink[i][k] = l;
              }
            }
          }
        }
      }
      for (l = 0; l < numLayers; l++) {
        if (layerGrid[l][k] > 0) {
          gridD[l][k + 1] = gridD[l][k] + 1;
        } else {
          gridD[l][k + 1] = gridD[l][k] + BIG_INT;
        }
      }
    }

    for (l = 0; l < numLayers; l++) {
      for (i = 0; i < numLayers; i++) {
        if (l != i) {
          if (gridD[i][k] >
              gridD[l][k] + ADIFF(i, l) * 1) { //+ ADIFF(i,l) * 3 ) {
            gridD[i][k]   = gridD[l][k] + ADIFF(i, l) * 1; //+ ADIFF(i,l) * 3 ;
            viaLink[i][k] = l;
          }
        }
      }
    }

    k = routelen;

    if (treenodes[n2a].assigned) {
      min_result = BIG_INT;
      for (i = treenodes[n2a].topL; i >= treenodes[n2a].botL; i--) {
        if (gridD[i][routelen] < min_result) {
          min_result = gridD[i][routelen];
          endLayer   = i;
        }
      }
    } else {
      min_result = gridD[0][routelen];
      endLayer   = 0;
      for (i = 0; i < numLayers; i++) {
        if (gridD[i][routelen] < min_result) {
          min_result = gridD[i][routelen];
          endLayer   = i;
        }
      }
    }

    k = routelen;

    if (viaLink[endLayer][routelen] == BIG_INT) {

      last_layer = endLayer;
      // printf("endlayer: %d\n", last_layer);
    } else {
      last_layer = viaLink[endLayer][routelen];
      // printf("vialink last layer: %d\n", last_layer);
    }

    for (k = routelen; k >= 0; k--) {
      gridsL[k] = last_layer;
      if (viaLink[last_layer][k] == BIG_INT) {
        //last_layer = last_layer;
      } else {
        last_layer = viaLink[last_layer][k];
      }
    }

    if (gridsL[0] < treenodes[n1a].botL) {
      treenodes[n1a].botL = gridsL[0];
      treenodes[n1a].lID  = edgeID;
    }
    if (gridsL[0] > treenodes[n1a].topL) {
      treenodes[n1a].topL = gridsL[0];
      treenodes[n1a].hID  = edgeID;
    }

    k = routelen;
    if (treenodes[n2a].assigned) {

      if (gridsL[routelen] < treenodes[n2a].botL) {
        treenodes[n2a].botL = gridsL[routelen];
        treenodes[n2a].lID  = edgeID;
      }
      if (gridsL[routelen] > treenodes[n2a].topL) {
        treenodes[n2a].topL = gridsL[routelen];
        treenodes[n2a].hID  = edgeID;
      }

    } else {
      // treenodes[n2a].assigned = TRUE;
      treenodes[n2a].topL = gridsL[routelen]; // max(endLayer,
                                              // gridsL[routelen]);
      treenodes[n2a].botL = gridsL[routelen]; // min(endLayer,
                                              // gridsL[routelen]);
      treenodes[n2a].lID = treenodes[n2a].hID = edgeID;
    }

    if (treenodes[n2a].assigned) {
      if (gridsL[routelen] > treenodes[n2a].topL ||
          gridsL[routelen] < treenodes[n2a].botL) {
        printf("target ending layer out of range\n");
      }
    }

  } else {

    if (treenodes[n2a].assigned) {
      for (l = treenodes[n2a].botL; l <= treenodes[n2a].topL; l++) {
        gridD[l][routelen] = 0;
      }
    }

    for (k = routelen; k > 0; k--) {
      for (l = 0; l < numLayers; l++) {
        for (i = 0; i < numLayers; i++) {
          if (k == routelen) {
            if (l != i) {
              if (gridD[i][k] > gridD[l][k] + ADIFF(i, l) * 2) {
                gridD[i][k]   = gridD[l][k] + ADIFF(i, l) * 2;
                viaLink[i][k] = l;
              }
            }
          } else {
            if (l != i) {
              if (gridD[i][k] > gridD[l][k] + ADIFF(i, l) * 3) {
                gridD[i][k]   = gridD[l][k] + ADIFF(i, l) * 3;
                viaLink[i][k] = l;
              }
            }
          }
        }
      }
      for (l = 0; l < numLayers; l++) {
        if (layerGrid[l][k - 1] > 0) {
          gridD[l][k - 1] = gridD[l][k] + 1;
        } else {
          gridD[l][k - 1] = gridD[l][k] + BIG_INT;
        }
      }
    }

    for (l = 0; l < numLayers; l++) {
      for (i = 0; i < numLayers; i++) {
        if (l != i) {
          if (gridD[i][0] > gridD[l][0] + ADIFF(i, l) * 1) {
            gridD[i][0]   = gridD[l][0] + ADIFF(i, l) * 1;
            viaLink[i][0] = l;
          }
        }
      }
    }

    if (treenodes[n1a].assigned) {
      min_result = BIG_INT;
      for (i = treenodes[n1a].topL; i >= treenodes[n1a].botL; i--) {
        if (gridD[i][k] < min_result) {
          min_result = gridD[i][0];
          endLayer   = i;
        }
      }

    } else {
      min_result = gridD[0][k];
      endLayer   = 0;
      for (i = 0; i < numLayers; i++) {
        if (gridD[i][k] < min_result) {
          min_result = gridD[i][k];
          endLayer   = i;
        }
      }
    }

    last_layer = endLayer;

    for (k = 0; k <= routelen; k++) {
      if (viaLink[last_layer][k] == BIG_INT) {
        //last_layer = last_layer;
      } else {
        last_layer = viaLink[last_layer][k];
      }
      gridsL[k] = last_layer;
    }

    gridsL[routelen] = gridsL[routelen - 1];

    if (gridsL[routelen] < treenodes[n2a].botL) {
      treenodes[n2a].botL = gridsL[routelen];
      treenodes[n2a].lID  = edgeID;
    }
    if (gridsL[routelen] > treenodes[n2a].topL) {
      treenodes[n2a].topL = gridsL[routelen];
      treenodes[n2a].hID  = edgeID;
    }

    if (treenodes[n1a].assigned) {

      if (gridsL[0] < treenodes[n1a].botL) {
        treenodes[n1a].botL = gridsL[0];
        treenodes[n1a].lID  = edgeID;
      }
      if (gridsL[0] > treenodes[n1a].topL) {
        treenodes[n1a].topL = gridsL[0];
        treenodes[n1a].hID  = edgeID;
      }

    } else {
      // treenodes[n1a].assigned = TRUE;
      treenodes[n1a].topL = gridsL[0]; // max(endLayer, gridsL[0]);
      treenodes[n1a].botL = gridsL[0]; // min(endLayer, gridsL[0]);
      treenodes[n1a].lID = treenodes[n1a].hID = edgeID;
    }
  }
  treeedge->assigned = TRUE;

  for (k = 0; k < routelen; k++) {
    if (gridsX[k] == gridsX[k + 1]) {
      min_y = min(gridsY[k], gridsY[k + 1]);
      grid  = gridsL[k] * gridV + min_y * xGrid + gridsX[k];

      if (v_edges3D[grid].usage < v_edges3D[grid].cap) {
        v_edges3D[grid].usage++;

      } else {
        v_edges3D[grid].usage++;
      }

    } else {
      min_x = min(gridsX[k], gridsX[k + 1]);
      grid  = gridsL[k] * gridH + gridsY[k] * (xGrid - 1) + min_x;

      if (h_edges3D[grid].usage < h_edges3D[grid].cap) {
        h_edges3D[grid].usage++;
      } else {
        h_edges3D[grid].usage++;
      }
    }
  }
}

void newLayerAssignmentV4() {
  short* gridsL;
  int i, k, netID, edgeID, nodeID, routeLen;
  int n1, n2, connectionCNT, deg;

  int n1a, n2a;
  int quehead, quetail;
  int edgeQueue[5000];
  int sumcheck = 0;

  TreeEdge *treeedges, *treeedge;
  TreeNode* treenodes;

  for (netID = 0; netID < numValidNets; netID++) {
    treeedges = sttrees[netID].edges;
    treenodes = sttrees[netID].nodes;
    deg       = sttrees[netID].deg;
    for (edgeID = 0; edgeID < 2 * deg - 3; edgeID++) {

      treeedge = &(treeedges[edgeID]);
      if (treeedge->len > 0) {

        routeLen               = treeedge->route.routelen;
        treeedge->route.gridsL = (short*)calloc((routeLen + 1), sizeof(short));
        treeedge->assigned     = FALSE;
      }
    }
  }
  netpinOrderInc();

  for (i = 0; i < numValidNets; i++) {

    netID     = treeOrderPV[i].treeIndex;
    treeedges = sttrees[netID].edges;
    treenodes = sttrees[netID].nodes;
    deg       = sttrees[netID].deg;
    quehead = quetail = 0;

    for (nodeID = 0; nodeID < deg; nodeID++) {
      for (k = 0; k < treenodes[nodeID].conCNT; k++) {
        edgeID = treenodes[nodeID].eID[k];
        if (!treeedges[edgeID].assigned) {
          edgeQueue[quetail]         = edgeID;
          treeedges[edgeID].assigned = TRUE;
          quetail++;
        }
      }
    }

    while (quehead != quetail) {
      edgeID   = edgeQueue[quehead];
      treeedge = &(treeedges[edgeID]);
      sumcheck += treeedge->route.routelen;
      if (treenodes[treeedge->n1a].assigned) {
        assignEdge(netID, edgeID, 1);
        treeedge->assigned = TRUE;
        if (!treenodes[treeedge->n2a].assigned) {
          for (k = 0; k < treenodes[treeedge->n2a].conCNT; k++) {
            edgeID = treenodes[treeedge->n2a].eID[k];
            if (!treeedges[edgeID].assigned) {
              edgeQueue[quetail]         = edgeID;
              treeedges[edgeID].assigned = TRUE;
              quetail++;
            }
          }
          treenodes[treeedge->n2a].assigned = TRUE;
        }
      } else {
        assignEdge(netID, edgeID, 0);
        treeedge->assigned = TRUE;
        if (!treenodes[treeedge->n1a].assigned) {
          for (k = 0; k < treenodes[treeedge->n1a].conCNT; k++) {
            edgeID = treenodes[treeedge->n1a].eID[k];
            if (!treeedges[edgeID].assigned) {
              edgeQueue[quetail]         = edgeID;
              treeedges[edgeID].assigned = TRUE;
              quetail++;
            }
          }
          treenodes[treeedge->n1a].assigned = TRUE;
        }
      }
      quehead++;
    }

    deg = sttrees[netID].deg;

    for (nodeID = 0; nodeID < 2 * deg - 2; nodeID++) {
      treenodes[nodeID].topL     = -1;
      treenodes[nodeID].botL     = numLayers;
      treenodes[nodeID].conCNT   = 0;
      treenodes[nodeID].hID      = BIG_INT;
      treenodes[nodeID].lID      = BIG_INT;
      treenodes[nodeID].status   = 0;
      treenodes[nodeID].assigned = FALSE;

      if (nodeID < deg) {
        treenodes[nodeID].botL     = 0;
        treenodes[nodeID].assigned = TRUE;
        treenodes[nodeID].status   = 1;
      }
    }

    for (edgeID = 0; edgeID < 2 * deg - 3; edgeID++) {

      treeedge = &(treeedges[edgeID]);

      if (treeedge->len > 0) {

        routeLen = treeedge->route.routelen;

        n1     = treeedge->n1;
        n2     = treeedge->n2;
        gridsL = treeedge->route.gridsL;

        n1a                                   = treenodes[n1].stackAlias;
        n2a                                   = treenodes[n2].stackAlias;
        connectionCNT                         = treenodes[n1a].conCNT;
        treenodes[n1a].heights[connectionCNT] = gridsL[0];
        treenodes[n1a].eID[connectionCNT]     = edgeID;
        treenodes[n1a].conCNT++;

        if (gridsL[0] > treenodes[n1a].topL) {
          treenodes[n1a].hID  = edgeID;
          treenodes[n1a].topL = gridsL[0];
        }
        if (gridsL[0] < treenodes[n1a].botL) {
          treenodes[n1a].lID  = edgeID;
          treenodes[n1a].botL = gridsL[0];
        }

        treenodes[n1a].assigned = TRUE;

        connectionCNT                         = treenodes[n2a].conCNT;
        treenodes[n2a].heights[connectionCNT] = gridsL[routeLen];
        treenodes[n2a].eID[connectionCNT]     = edgeID;
        treenodes[n2a].conCNT++;
        if (gridsL[routeLen] > treenodes[n2a].topL) {
          treenodes[n2a].hID  = edgeID;
          treenodes[n2a].topL = gridsL[routeLen];
        }
        if (gridsL[routeLen] < treenodes[n2a].botL) {
          treenodes[n2a].lID  = edgeID;
          treenodes[n2a].botL = gridsL[routeLen];
        }

        treenodes[n2a].assigned = TRUE;

      } // edge len > 0
    }   // eunmerating edges
  }

  // printf("sum check number 2 %d\n",sumcheck);
}

void newLA() {
  int netID, d, k, edgeID, deg, numpoints, n1, n2;
  Bool redundant;
  TreeEdge *treeedges, *treeedge;
  TreeNode* treenodes;

  for (netID = 0; netID < numValidNets; netID++) {
    treeedges = sttrees[netID].edges;
    treenodes = sttrees[netID].nodes;
    deg       = sttrees[netID].deg;

    numpoints = 0;

    for (d = 0; d < 2 * deg - 2; d++) {
      treenodes[d].topL = -1;
      treenodes[d].botL = numLayers;
      // treenodes[d].l = 0;
      treenodes[d].assigned   = FALSE;
      treenodes[d].stackAlias = d;
      treenodes[d].conCNT     = 0;
      treenodes[d].hID        = BIG_INT;
      treenodes[d].lID        = BIG_INT;
      treenodes[d].status     = 0;

      if (d < deg) {
        treenodes[d].botL = treenodes[d].topL = 0;
        // treenodes[d].l = 0;
        treenodes[d].assigned = TRUE;
        treenodes[d].status   = 1;

        xcor[numpoints] = treenodes[d].x;
        ycor[numpoints] = treenodes[d].y;
        dcor[numpoints] = d;
        numpoints++;
      } else {
        redundant = FALSE;
        for (k = 0; k < numpoints; k++) {
          if ((treenodes[d].x == xcor[k]) && (treenodes[d].y == ycor[k])) {
            treenodes[d].stackAlias = dcor[k];

            redundant = TRUE;
            break;
          }
        }
        if (!redundant) {
          xcor[numpoints] = treenodes[d].x;
          ycor[numpoints] = treenodes[d].y;
          dcor[numpoints] = d;
          numpoints++;
        }
      }
    }
  }

  for (netID = 0; netID < numValidNets; netID++) {
    treeedges = sttrees[netID].edges;
    treenodes = sttrees[netID].nodes;
    deg       = sttrees[netID].deg;

    for (edgeID = 0; edgeID < 2 * deg - 3; edgeID++) {
      treeedge = &(treeedges[edgeID]);
      if (treeedge->len > 0) {

        n1 = treeedge->n1;
        n2 = treeedge->n2;

        treeedge->n1a = treenodes[n1].stackAlias;
        treenodes[treeedge->n1a].eID[treenodes[treeedge->n1a].conCNT] = edgeID;
        treenodes[treeedge->n1a].conCNT++;
        treeedge->n2a = treenodes[n2].stackAlias;
        treenodes[treeedge->n2a].eID[treenodes[treeedge->n2a].conCNT] = edgeID;
        treenodes[treeedge->n2a].conCNT++;
      }
    }
  }

  printf("node processing\n");
  newLayerAssignmentV4();
  printf("layer assignment\n");
  ConvertToFull3DType2();
}

void printEdge3D(int netID, int edgeID) {
  int i;
  TreeEdge edge;
  TreeNode* nodes;

  edge  = sttrees[netID].edges[edgeID];
  nodes = sttrees[netID].nodes;

  printf("edge %d: n1 %d (%d, %d)-> n2 %d(%d, %d)\n", edgeID, edge.n1,
         nodes[edge.n1].x, nodes[edge.n1].y, edge.n2, nodes[edge.n2].x,
         nodes[edge.n2].y);
  if (edge.len > 0) {
    for (i = 0; i <= edge.route.routelen; i++) {
      printf("(%d, %d,%d) ", edge.route.gridsX[i], edge.route.gridsY[i],
             edge.route.gridsL[i]);
    }
    printf("\n");
  }
}

void printTree3D(int netID) {
  int edgeID, nodeID;
  for (nodeID = 0; nodeID < 2 * sttrees[netID].deg - 2; nodeID++) {
    printf("nodeID %d,  [%d, %d]\n", nodeID, sttrees[netID].nodes[nodeID].y,
           sttrees[netID].nodes[nodeID].x);
  }

  for (edgeID = 0; edgeID < 2 * sttrees[netID].deg - 3; edgeID++) {
    printEdge3D(netID, edgeID);
  }
}

void checkRoute3D() {
  short *gridsX, *gridsY, *gridsL;
  int i, netID, edgeID, nodeID, edgelength;
  int n1, n2, x1, y1, x2, y2, deg;
  int distance;
  Bool gridFlag;
  TreeEdge* treeedge;
  TreeNode* treenodes;

  for (netID = 0; netID < numValidNets; netID++) {

    treenodes = sttrees[netID].nodes;
    deg       = sttrees[netID].deg;

    for (nodeID = 0; nodeID < 2 * deg - 2; nodeID++) {
      if (nodeID < deg) {
        if (treenodes[nodeID].botL != 0) {
          printf("causing pin node floating\n");
        }

        if (treenodes[nodeID].botL > treenodes[nodeID].topL) {
          // printf("pin node l %d h %d wrong lid %d hid %d\n",
          // treenodes[nodeID].botL, treenodes[nodeID].topL,
          // treenodes[nodeID].lID, treenodes[nodeID].hID);
        }
      }
    }
    for (edgeID = 0; edgeID < 2 * sttrees[netID].deg - 3; edgeID++) {
      if (sttrees[netID].edges[edgeID].len == 0) {
        continue;
      }
      treeedge   = &(sttrees[netID].edges[edgeID]);
      edgelength = treeedge->route.routelen;
      n1         = treeedge->n1;
      n2         = treeedge->n2;
      x1         = treenodes[n1].x;
      y1         = treenodes[n1].y;
      x2         = treenodes[n2].x;
      y2         = treenodes[n2].y;
      gridsX     = treeedge->route.gridsX;
      gridsY     = treeedge->route.gridsY;
      gridsL     = treeedge->route.gridsL;

      gridFlag = FALSE;

      if (gridsX[0] != x1 || gridsY[0] != y1) {
        printf("net[%d] edge[%d] start node wrong, net deg %d, n1 %d\n", netID,
               edgeID, deg, n1);
        printEdge3D(netID, edgeID);
      }
      if (gridsX[edgelength] != x2 || gridsY[edgelength] != y2) {
        printf("net[%d] edge[%d] end node wrong, net deg %d, n2 %d\n", netID,
               edgeID, deg, n2);
        printEdge3D(netID, edgeID);
      }
      for (i = 0; i < treeedge->route.routelen; i++) {
        distance = ADIFF(gridsX[i + 1], gridsX[i]) +
                   ADIFF(gridsY[i + 1], gridsY[i]) +
                   ADIFF(gridsL[i + 1], gridsL[i]);
        if (distance > 1 || distance < 0) {
          gridFlag = TRUE;
          printf("net[%d] edge[%d] maze route wrong, distance %d, i %d\n",
                 netID, edgeID, distance, i);
          printf("current [%d, %d, %d], next [%d, %d, %d]", gridsL[i],
                 gridsY[i], gridsX[i], gridsL[i + 1], gridsY[i + 1],
                 gridsX[i + 1]);
        }
      }

      for (i = 0; i <= treeedge->route.routelen; i++) {
        if (gridsL[i] < 0) {
          printf("gridsL less than 0, %d\n", gridsL[i]);
        }
      }
      if (gridFlag) {
        printEdge3D(netID, edgeID);
      }
    }
  }
}

void write3D() {
  short *gridsX, *gridsY, *gridsL;
  int netID, i, edgeID, deg, lastX, lastY, lastL, xreal, yreal, routeLen;
  TreeEdge *treeedges, *treeedge;
  FILE* fp;
  TreeEdge edge;

  fp = fopen("output.out", "w");
  if (fp == NULL) {
    printf("Error in opening %s\n", "output.out");
    exit(1);
  }

  for (netID = 0; netID < numValidNets; netID++) {
    fprintf(fp, "%s %d\n", nets[netID]->name, netID);
    treeedges = sttrees[netID].edges;
    deg       = sttrees[netID].deg;

    for (edgeID = 0; edgeID < 2 * deg - 3; edgeID++) {
      edge     = sttrees[netID].edges[edgeID];
      treeedge = &(treeedges[edgeID]);
      if (treeedge->len > 0) {

        routeLen = treeedge->route.routelen;
        gridsX   = treeedge->route.gridsX;
        gridsY   = treeedge->route.gridsY;
        gridsL   = treeedge->route.gridsL;
        lastX    = wTile * (gridsX[0] + 0.5) + xcorner;
        lastY    = hTile * (gridsY[0] + 0.5) + ycorner;
        lastL    = gridsL[0];
        for (i = 1; i <= routeLen; i++) {
          xreal = wTile * (gridsX[i] + 0.5) + xcorner;
          yreal = hTile * (gridsY[i] + 0.5) + ycorner;

          fprintf(fp, "(%d,%d,%d)-(%d,%d,%d)\n", lastX, lastY, lastL + 1, xreal,
                  yreal, gridsL[i] + 1);
          lastX = xreal;
          lastY = yreal;
          lastL = gridsL[i];
        }
      }
    }
    fprintf(fp, "!\n");
  }
  fclose(fp);
}

static int compareTEL(const void* a, const void* b) {
  if (((OrderTree*)a)->xmin < ((OrderTree*)b)->xmin)
    return 1;
  else if (((OrderTree*)a)->xmin == ((OrderTree*)b)->xmin)
    return 0;
  else
    return -1;
}

void StNetOrder() {
  short *gridsX, *gridsY;
  int i, j, d, ind, grid, min_x, min_y;
  TreeEdge *treeedges, *treeedge;
  StTree* stree;

  numTreeedges = 0;

  if (treeOrderCong != NULL) {
    free(treeOrderCong);
  }

  treeOrderCong = (OrderTree*)malloc(numValidNets * sizeof(OrderTree));

  i = 0;
  for (j = 0; j < numValidNets; j++) {
    stree                      = &(sttrees[j]);
    d                          = stree->deg;
    treeOrderCong[j].xmin      = 0;
    treeOrderCong[j].treeIndex = j;
    for (ind = 0; ind < 2 * d - 3; ind++) {
      treeedges = stree->edges;
      treeedge  = &(treeedges[ind]);

      gridsX = treeedge->route.gridsX;
      gridsY = treeedge->route.gridsY;
      for (i = 0; i < treeedge->route.routelen; i++) {
        if (gridsX[i] == gridsX[i + 1]) // a vertical edge
        {
          min_y = min(gridsY[i], gridsY[i + 1]);
          grid  = min_y * xGrid + gridsX[i];
          treeOrderCong[j].xmin +=
              max(0, v_edges[grid].usage - v_edges[grid].cap);
        } else /// if(gridsY[i]==gridsY[i+1])// a horizontal edge
        {
          min_x = min(gridsX[i], gridsX[i + 1]);
          grid  = gridsY[i] * (xGrid - 1) + min_x;
          treeOrderCong[j].xmin +=
              max(0, h_edges[grid].usage - h_edges[grid].cap);
        }
      }
    }
  }

  qsort(treeOrderCong, numValidNets, sizeof(OrderTree), compareTEL);
}

void recoverEdge(int netID, int edgeID) {
  short *gridsX, *gridsY, *gridsL;
  int i, grid, ymin, xmin, n1a, n2a;
  int connectionCNT, routeLen;
  TreeEdge *treeedges, *treeedge;
  TreeNode* treenodes;

  treeedges = sttrees[netID].edges;
  treeedge  = &(treeedges[edgeID]);

  routeLen = treeedge->route.routelen;

  if (treeedge->len == 0) {
    printf("trying to recover an 0 length edge\n");
    exit(0);
  }

  treenodes = sttrees[netID].nodes;

  gridsX = treeedge->route.gridsX;
  gridsY = treeedge->route.gridsY;
  gridsL = treeedge->route.gridsL;

  n1a = treeedge->n1a;
  n2a = treeedge->n2a;

  connectionCNT                         = treenodes[n1a].conCNT;
  treenodes[n1a].heights[connectionCNT] = gridsL[0];
  treenodes[n1a].eID[connectionCNT]     = edgeID;
  treenodes[n1a].conCNT++;

  if (gridsL[0] > treenodes[n1a].topL) {
    treenodes[n1a].hID  = edgeID;
    treenodes[n1a].topL = gridsL[0];
  }
  if (gridsL[0] < treenodes[n1a].botL) {
    treenodes[n1a].lID  = edgeID;
    treenodes[n1a].botL = gridsL[0];
  }

  treenodes[n1a].assigned = TRUE;

  connectionCNT                         = treenodes[n2a].conCNT;
  treenodes[n2a].heights[connectionCNT] = gridsL[routeLen];
  treenodes[n2a].eID[connectionCNT]     = edgeID;
  treenodes[n2a].conCNT++;
  if (gridsL[routeLen] > treenodes[n2a].topL) {
    treenodes[n2a].hID  = edgeID;
    treenodes[n2a].topL = gridsL[routeLen];
  }
  if (gridsL[routeLen] < treenodes[n2a].botL) {
    treenodes[n2a].lID  = edgeID;
    treenodes[n2a].botL = gridsL[routeLen];
  }

  treenodes[n2a].assigned = TRUE;

  for (i = 0; i < treeedge->route.routelen; i++) {
    if (gridsL[i] == gridsL[i + 1]) {
      if (gridsX[i] == gridsX[i + 1]) // a vertical edge
      {
        ymin = min(gridsY[i], gridsY[i + 1]);
        grid = gridsL[i] * gridV + ymin * xGrid + gridsX[i];
        v_edges3D[grid].usage += 1;
      } else if (gridsY[i] == gridsY[i + 1]) // a horizontal edge
      {
        xmin = min(gridsX[i], gridsX[i + 1]);
        grid = gridsL[i] * gridH + gridsY[i] * (xGrid - 1) + xmin;
        h_edges3D[grid].usage += 1;
      }
    }
  }
}

void checkUsage() {
  short *gridsX, *gridsY;
  int netID, i, k, edgeID, deg;
  int j, cnt;
  Bool redsus;
  TreeEdge *treeedges, *treeedge;
  TreeEdge edge;

  for (netID = 0; netID < numValidNets; netID++) {
    treeedges = sttrees[netID].edges;
    deg       = sttrees[netID].deg;

    for (edgeID = 0; edgeID < 2 * deg - 3; edgeID++) {
      edge     = sttrees[netID].edges[edgeID];
      treeedge = &(treeedges[edgeID]);
      if (treeedge->len > 0) {

        gridsX = treeedge->route.gridsX;
        gridsY = treeedge->route.gridsY;

        redsus = TRUE;

        while (redsus) {
          redsus = FALSE;

          for (i = 0; i <= treeedge->route.routelen; i++) {
            for (j = 0; j < i; j++) {
              if (gridsX[i] == gridsX[j] &&
                  gridsY[i] == gridsY[j]) // a vertical edge
              {
                cnt = 1;
                for (k = i + 1; k <= treeedge->route.routelen; k++) {
                  gridsX[j + cnt] = gridsX[k];
                  gridsY[j + cnt] = gridsY[k];
                  cnt++;
                }
                treeedge->route.routelen -= i - j;
                redsus = TRUE;
                i      = 0;
                j      = 0;
                printf("redundant edge component discovered\n");
              }
            }
          }
        }
      }
    }
  }
  printf("usage checked\n");
}

static int compareEdgeLen(const void* a, const void* b) {
  if (((OrderNetEdge*)a)->length < ((OrderNetEdge*)b)->length)
    return 1;
  else if (((OrderNetEdge*)a)->length == ((OrderNetEdge*)b)->length)
    return 0;
  else
    return -1;
}

void netedgeOrderDec(int netID, OrderNetEdge* netEO) {
  int j, d, numTreeedges;

  d            = sttrees[netID].deg;
  numTreeedges = 2 * d - 3;

  for (j = 0; j < numTreeedges; j++) {
    netEO[j].length = sttrees[netID].edges[j].route.routelen;
    netEO[j].edgeID = j;
  }

  qsort(netEO, numTreeedges, sizeof(OrderNetEdge), compareEdgeLen);
}

void printEdge2D(int netID, int edgeID) {
  int i;
  TreeEdge edge;
  TreeNode* nodes;

  edge  = sttrees[netID].edges[edgeID];
  nodes = sttrees[netID].nodes;

  printf("edge %d: n1 %d (%d, %d)-> n2 %d(%d, %d), routeType %d\n", edgeID,
         edge.n1, nodes[edge.n1].x, nodes[edge.n1].y, edge.n2, nodes[edge.n2].x,
         nodes[edge.n2].y, edge.route.type);
  if (edge.len > 0) {
    for (i = 0; i <= edge.route.routelen; i++) {
      printf("(%d, %d) ", edge.route.gridsX[i], edge.route.gridsY[i]);
    }
    printf("\n");
  }
}

void printTree2D(int netID) {
  int edgeID, nodeID;
  for (nodeID = 0; nodeID < 2 * sttrees[netID].deg - 2; nodeID++) {
    printf("nodeID %d,  [%d, %d]\n", nodeID, sttrees[netID].nodes[nodeID].y,
           sttrees[netID].nodes[nodeID].x);
  }

  for (edgeID = 0; edgeID < 2 * sttrees[netID].deg - 3; edgeID++) {
    printEdge2D(netID, edgeID);
  }
}

Bool checkRoute2DTree(int netID) {
  Bool STHwrong, gridFlag;
  short *gridsX, *gridsY;
  int i, edgeID, edgelength;
  int n1, n2, x1, y1, x2, y2;
  int distance;
  TreeEdge* treeedge;
  TreeNode* treenodes;

  STHwrong = FALSE;

  treenodes = sttrees[netID].nodes;
  // if(netID == 2nnn/b52163) return false;
  for (edgeID = 0; edgeID < 2 * sttrees[netID].deg - 3; edgeID++) {
    treeedge   = &(sttrees[netID].edges[edgeID]);
    edgelength = treeedge->route.routelen;
    n1         = treeedge->n1;
    n2         = treeedge->n2;
    x1         = treenodes[n1].x;
    y1         = treenodes[n1].y;
    x2         = treenodes[n2].x;
    y2         = treenodes[n2].y;
    gridsX     = treeedge->route.gridsX;
    gridsY     = treeedge->route.gridsY;

    gridFlag = FALSE;

    if (treeedge->len < 0) {
      printf("rip upped edge without edge len re assignment\n");
      STHwrong = TRUE;
    }

    if (treeedge->len > 0) {

      if (treeedge->route.routelen < 1) {
        // printf("%d %d .routelen %d len  %d\n",netID, edgeID,
        // treeedge->route.routelen, treeedge->len);
        STHwrong = TRUE;
        printf("checking failed %d roulen = 0\n", netID);
        return (TRUE);
      }
      // if(netID == 252163 && edgeID == 10)
      //	printf("checking src: %d %d gridstart: %d %d dst: %d %d gridend: %d
      //%d\n", y1, x1, gridsY[0],gridsX[0], y2, x2,
      //gridsY[edgelength],gridsX[edgelength]);
      if (gridsX[0] != x1 || gridsY[0] != y1) {
        printf("%d %d initial grid wrong y1 x1 [%d %d] , net start [%d %d] "
               "routelen %d\n ",
               netID, edgeID, y1, x1, gridsY[0], gridsX[0],
               treeedge->route.routelen);
        STHwrong = TRUE;
      }
      if (gridsX[edgelength] != x2 || gridsY[edgelength] != y2) {
        printf("%d %d end grid wrong y2 x2 [%d %d] , net start [%d %d] "
               "routelen %d\n ",
               netID, edgeID, y2, x2, gridsY[edgelength], gridsX[edgelength],
               treeedge->route.routelen);
        STHwrong = TRUE;
      }
      for (i = 0; i < treeedge->route.routelen; i++) {

        distance =
            ADIFF(gridsX[i + 1], gridsX[i]) + ADIFF(gridsY[i + 1], gridsY[i]);
        if (distance != 1) {
          printf("net[%d] edge[%d] maze route wrong, distance %d, i %d\n",
                 netID, edgeID, distance, i);
          gridFlag = TRUE;
          STHwrong = TRUE;
        }
      }

      if (gridFlag) {
        printEdge2D(netID, edgeID);
      }
      if (STHwrong) {
        printf("checking failed %d STHwrong\n", netID);
        return (TRUE);
      }
    }
  }

  return (STHwrong);
}

void writeRoute3D(const char* routingfile3D) {
  short *gridsX, *gridsY, *gridsL;
  int netID, i, edgeID, deg, routeLen;
  TreeEdge *treeedges, *treeedge;
  FILE* fp;
  TreeEdge edge;

  fp = fopen(routingfile3D, "w");
  if (fp == NULL) {
    printf("Error in opening %s\n", routingfile3D);
    exit(1);
  }

  for (netID = 0; netID < numValidNets; netID++) {
    fprintf(fp, "%s\n", nets[netID]->name);
    fprintf(fp, "(\n");
    treeedges = sttrees[netID].edges;
    deg       = sttrees[netID].deg;

    for (edgeID = 0; edgeID < 2 * deg - 3; edgeID++) {
      edge     = sttrees[netID].edges[edgeID];
      treeedge = &(treeedges[edgeID]);
      if (treeedge->len > 0) {

        routeLen = treeedge->route.routelen;
        gridsX   = treeedge->route.gridsX;
        gridsY   = treeedge->route.gridsY;
        gridsL   = treeedge->route.gridsL;
        /*lastX = wTile*(gridsX[0]+0.5)+xcorner;
        lastY = hTile*(gridsY[0]+0.5)+ycorner;
        lastL = gridsL[0];
        for (i = 1; i <= routeLen; i ++) {
            xreal = wTile*(gridsX[i]+0.5)+xcorner;
            yreal = hTile*(gridsY[i]+0.5)+ycorner;

                fprintf(fp, "(%d,%d,%d)-(%d,%d,%d)\n",
        lastX,lastY,lastL+1,xreal,yreal,gridsL[i]+1); lastX = xreal; lastY =
        yreal; lastL = gridsL[i];
        }*/
        for (i = 0; i <= routeLen; i++) {
          int llx   = wTile * gridsX[i] + xcorner;
          int lly   = hTile * gridsY[i] + ycorner;
          int urx   = wTile * (gridsX[i] + 1) + xcorner;
          int ury   = hTile * (gridsY[i] + 1) + ycorner;
          int layer = gridsL[i] + 1;

          fprintf(fp, "%d %d %d %d Metal%d\n", llx, lly, urx, ury, layer);
        }
      }
    }
    fprintf(fp, ")\n");
  }

  for (netID = 0; netID < numInvalidNets; netID++) {
    fprintf(fp, "%s\n", invalid_nets[netID]->name);
    fprintf(fp, "(\n");

    int llx   = wTile * invalid_nets[netID]->pinX[0] + xcorner;
    int lly   = hTile * invalid_nets[netID]->pinY[0] + ycorner;
    int urx   = wTile * (invalid_nets[netID]->pinX[0] + 1) + xcorner;
    int ury   = hTile * (invalid_nets[netID]->pinY[0] + 1) + ycorner;
    int layer = invalid_nets[netID]->pinL[0];

    fprintf(fp, "%d %d %d %d Metal%d\n", llx, lly, urx, ury, layer);
    fprintf(fp, "%d %d %d %d Metal%d\n", llx, lly, urx, ury, layer + 1);

    fprintf(fp, ")\n");
  }

  fclose(fp);
}

float* pH;
float* pV;
struct BBox* netBox;
struct BBox** pnetBox;

struct TD {
  int id;
  float cost;
};

struct BBox {
  int xmin;
  int ymin;
  int xmax;
  int ymax;
  int hSpan;
  int vSpan;
}; // lower_left corner and upper_right corner

struct wire {
  int x1, y1, x2, y2;
  int netID;
};

/*static int ordercost(const void *a,  const void *b)
{
    struct TD *pa, *pb;

    pa = *(struct TD**)a;
    pb = *(struct TD**)b;

    if (pa->cost < pb->cost) return 1;
    if (pa->cost > pb->cost) return -1;
    return 0;
   // return ((struct Segment*)a->x1-(struct Segment*)b->x1);
}//decreasing order

static int ordervSpan(const void *a,  const void *b)
{
    struct BBox *pa, *pb;

    pa = *(struct BBox**)a;
    pb = *(struct BBox**)b;

    if (pa->vSpan < pb->vSpan) return -1;
    if (pa->vSpan > pb->vSpan) return 1;
    return 0;
   // return ((struct Segment*)a->x1-(struct Segment*)b->x1);
}

static int orderhSpan(const void *a,  const void *b)
{
    struct BBox *pa, *pb;

    pa = *(struct BBox**)a;
    pb = *(struct BBox**)b;

    if (pa->hSpan < pb->hSpan) return -1;
    if (pa->hSpan > pb->hSpan) return 1;
    return 0;
   // return ((struct Segment*)a->x1-(struct Segment*)b->x1);
}*/

// binary search to map the new coordinates to original coordinates

// Copy Routing Solution for the best routing solution so far
void copyRS(void) {
  int i, j, netID, edgeID, numEdges, numNodes;

  if (sttreesBK != NULL) {
    for (netID = 0; netID < numValidNets; netID++) {

      numEdges = 2 * sttreesBK[netID].deg - 3;
      for (edgeID = 0; edgeID < numEdges; edgeID++) {
        if (sttreesBK[netID].edges[edgeID].len > 0) {
          free(sttreesBK[netID].edges[edgeID].route.gridsX);
          free(sttreesBK[netID].edges[edgeID].route.gridsY);
        }
      }
      free(sttreesBK[netID].nodes);
      free(sttreesBK[netID].edges);
    }
    free(sttreesBK);
  }

  sttreesBK = (StTree*)malloc(numValidNets * sizeof(StTree));

  for (netID = 0; netID < numValidNets; netID++) {
    numNodes = 2 * sttrees[netID].deg - 2;
    numEdges = 2 * sttrees[netID].deg - 3;

    sttreesBK[netID].nodes = (TreeNode*)malloc(numNodes * sizeof(TreeNode));

    for (i = 0; i < numNodes; i++) {
      sttreesBK[netID].nodes[i].x = sttrees[netID].nodes[i].x;
      sttreesBK[netID].nodes[i].y = sttrees[netID].nodes[i].y;
      for (j = 0; j < 3; j++) {
        sttreesBK[netID].nodes[i].nbr[j]  = sttrees[netID].nodes[i].nbr[j];
        sttreesBK[netID].nodes[i].edge[j] = sttrees[netID].nodes[i].edge[j];
      }
    }
    sttreesBK[netID].deg = sttrees[netID].deg;

    sttreesBK[netID].edges = (TreeEdge*)malloc(numEdges * sizeof(TreeEdge));

    for (edgeID = 0; edgeID < numEdges; edgeID++) {
      sttreesBK[netID].edges[edgeID].len = sttrees[netID].edges[edgeID].len;
      sttreesBK[netID].edges[edgeID].n1  = sttrees[netID].edges[edgeID].n1;
      sttreesBK[netID].edges[edgeID].n2  = sttrees[netID].edges[edgeID].n2;

      if (sttrees[netID].edges[edgeID].len >
          0) // only route the non-degraded edges (len>0)
      {
        sttreesBK[netID].edges[edgeID].route.routelen =
            sttrees[netID].edges[edgeID].route.routelen;
        sttreesBK[netID].edges[edgeID].route.gridsX = (short*)calloc(
            (sttrees[netID].edges[edgeID].route.routelen + 1), sizeof(short));
        sttreesBK[netID].edges[edgeID].route.gridsY = (short*)calloc(
            (sttrees[netID].edges[edgeID].route.routelen + 1), sizeof(short));

        for (i = 0; i <= sttrees[netID].edges[edgeID].route.routelen; i++) {
          sttreesBK[netID].edges[edgeID].route.gridsX[i] =
              sttrees[netID].edges[edgeID].route.gridsX[i];
          sttreesBK[netID].edges[edgeID].route.gridsY[i] =
              sttrees[netID].edges[edgeID].route.gridsY[i];
        }
      }
    }
  }
}

void copyBR() {
  short *gridsX, *gridsY;
  int i, j, netID, edgeID, numEdges, numNodes, grid, min_y, min_x;

  if (sttreesBK != NULL) {

    printf("copy BR working\n");

    for (netID = 0; netID < numValidNets; netID++) {
      numEdges = 2 * sttrees[netID].deg - 3;
      for (edgeID = 0; edgeID < numEdges; edgeID++) {
        if (sttrees[netID].edges[edgeID].len > 0) {
          free(sttrees[netID].edges[edgeID].route.gridsX);
          free(sttrees[netID].edges[edgeID].route.gridsY);
        }
      }
      free(sttrees[netID].nodes);
      free(sttrees[netID].edges);
    }
    free(sttrees);

    sttrees = (StTree*)malloc(numValidNets * sizeof(StTree));

    for (netID = 0; netID < numValidNets; netID++) {
      numNodes = 2 * sttreesBK[netID].deg - 2;
      numEdges = 2 * sttreesBK[netID].deg - 3;

      sttrees[netID].nodes = (TreeNode*)malloc(numNodes * sizeof(TreeNode));

      for (i = 0; i < numNodes; i++) {
        sttrees[netID].nodes[i].x = sttreesBK[netID].nodes[i].x;
        sttrees[netID].nodes[i].y = sttreesBK[netID].nodes[i].y;
        for (j = 0; j < 3; j++) {
          sttrees[netID].nodes[i].nbr[j]  = sttreesBK[netID].nodes[i].nbr[j];
          sttrees[netID].nodes[i].edge[j] = sttreesBK[netID].nodes[i].edge[j];
        }
      }

      sttrees[netID].edges = (TreeEdge*)malloc(numEdges * sizeof(TreeEdge));

      sttrees[netID].deg = sttreesBK[netID].deg;

      for (edgeID = 0; edgeID < numEdges; edgeID++) {
        sttrees[netID].edges[edgeID].len = sttreesBK[netID].edges[edgeID].len;
        sttrees[netID].edges[edgeID].n1  = sttreesBK[netID].edges[edgeID].n1;
        sttrees[netID].edges[edgeID].n2  = sttreesBK[netID].edges[edgeID].n2;

        sttrees[netID].edges[edgeID].route.type = MAZEROUTE;
        sttrees[netID].edges[edgeID].route.routelen =
            sttreesBK[netID].edges[edgeID].route.routelen;

        if (sttreesBK[netID].edges[edgeID].len >
            0) // only route the non-degraded edges (len>0)
        {
          sttrees[netID].edges[edgeID].route.type = MAZEROUTE;
          sttrees[netID].edges[edgeID].route.routelen =
              sttreesBK[netID].edges[edgeID].route.routelen;
          sttrees[netID].edges[edgeID].route.gridsX = (short*)calloc(
              (sttreesBK[netID].edges[edgeID].route.routelen + 1),
              sizeof(short));
          sttrees[netID].edges[edgeID].route.gridsY = (short*)calloc(
              (sttreesBK[netID].edges[edgeID].route.routelen + 1),
              sizeof(short));

          for (i = 0; i <= sttreesBK[netID].edges[edgeID].route.routelen; i++) {
            sttrees[netID].edges[edgeID].route.gridsX[i] =
                sttreesBK[netID].edges[edgeID].route.gridsX[i];
            sttrees[netID].edges[edgeID].route.gridsY[i] =
                sttreesBK[netID].edges[edgeID].route.gridsY[i];
            // printf("x %d y %d
            // ",sttrees[netID].edges[edgeID].route.gridsX[i],sttrees[netID].edges[edgeID].route.gridsY[i]);
          }
          // printf("\n");
        }
      }
    }
    /*
            for(netID=0; netID<numValidNets; netID++) {
                numEdges = 2 * sttreesBK[netID].deg -3;
                treeedges = sttreesBK[netID].edges;
                for(edgeID=0; edgeID<numEdges; edgeID++)
                {
                    if(sttrees[netID].edges[edgeID].len>0)
                    {
                        free (sttreesBK[netID].edges[edgeID].route.gridsX);
                        free (sttreesBK[netID].edges[edgeID].route.gridsY);
                    }
                }
                free(sttreesBK[netID].nodes);
                free(sttreesBK[netID].edges);
            }
            free(sttreesBK); */

    for (i = 0; i < yGrid; i++) {
      for (j = 0; j < xGrid - 1; j++) {

        grid                = i * (xGrid - 1) + j;
        h_edges[grid].usage = 0;
      }
    }
    for (i = 0; i < yGrid - 1; i++) {
      for (j = 0; j < xGrid; j++) {

        grid                = i * xGrid + j;
        v_edges[grid].usage = 0;
      }
    }
    for (netID = 0; netID < numValidNets; netID++) {
      numEdges = 2 * sttrees[netID].deg - 3;
      for (edgeID = 0; edgeID < numEdges; edgeID++) {
        if (sttrees[netID].edges[edgeID].len > 0) {
          gridsX = sttrees[netID].edges[edgeID].route.gridsX;
          gridsY = sttrees[netID].edges[edgeID].route.gridsY;
          for (i = 0; i < sttrees[netID].edges[edgeID].route.routelen; i++) {
            if (gridsX[i] == gridsX[i + 1]) // a vertical edge
            {
              min_y = min(gridsY[i], gridsY[i + 1]);
              v_edges[min_y * xGrid + gridsX[i]].usage += 1;
            } else /// if(gridsY[i]==gridsY[i+1])// a horizontal edge
            {
              min_x = min(gridsX[i], gridsX[i + 1]);
              h_edges[gridsY[i] * (xGrid - 1) + min_x].usage += 1;
            }
          }
        }
      }
    }
  }
}

void freeRR(void) {
  int netID, edgeID, numEdges;

  if (sttreesBK != NULL) {
    for (netID = 0; netID < numValidNets; netID++) {

      numEdges = 2 * sttreesBK[netID].deg - 3;
      for (edgeID = 0; edgeID < numEdges; edgeID++) {
        if (sttreesBK[netID].edges[edgeID].len > 0) {
          free(sttreesBK[netID].edges[edgeID].route.gridsX);
          free(sttreesBK[netID].edges[edgeID].route.gridsY);
        }
      }
      free(sttreesBK[netID].nodes);
      free(sttreesBK[netID].edges);
    }
    free(sttreesBK);
  }
}

#endif
=======
#ifndef _UTILITY_H_
#define _UTILITY_H_

#include <stdio.h>
#include <stdlib.h>

#include "DataType.h"
#include "flute.h"
#include "DataProc.h"

void printEdge(int netID, int edgeID) {
  int i;
  TreeEdge edge;
  TreeNode* nodes;

  edge  = sttrees[netID].edges[edgeID];
  nodes = sttrees[netID].nodes;

  printf("edge %d: (%d, %d)->(%d, %d)\n", edgeID, nodes[edge.n1].x,
         nodes[edge.n1].y, nodes[edge.n2].x, nodes[edge.n2].y);
  for (i = 0; i <= edge.route.routelen; i++) {
    printf("(%d, %d) ", edge.route.gridsX[i], edge.route.gridsY[i]);
  }
  printf("\n");
}

void plotTree(int netID) {
  short *gridsX, *gridsY;
  int i, j, Zpoint, n1, n2, x1, x2, y1, y2, ymin, ymax, xmin, xmax;

  RouteType routetype;
  TreeEdge* treeedge;
  TreeNode* treenodes;
  FILE* fp;

  xmin = ymin = 1e5;
  xmax = ymax = 0;

  fp = fopen("plottree", "w");
  if (fp == NULL) {
    printf("Error in opening file plottree\n");
    exit(1);
  }

  treenodes = sttrees[netID].nodes;
  for (i = 0; i < sttrees[netID].deg; i++) {
    x1 = treenodes[i].x;
    y1 = treenodes[i].y;
    fprintf(fp, "%f %f\n", (float)x1 - 0.1, (float)y1);
    fprintf(fp, "%f %f\n", (float)x1, (float)y1 - 0.1);
    fprintf(fp, "%f %f\n", (float)x1 + 0.1, (float)y1);
    fprintf(fp, "%f %f\n", (float)x1, (float)y1 + 0.1);
    fprintf(fp, "%f %f\n", (float)x1 - 0.1, (float)y1);
    fprintf(fp, "\n");
  }
  for (i = sttrees[netID].deg; i < sttrees[netID].deg * 2 - 2; i++) {
    x1 = treenodes[i].x;
    y1 = treenodes[i].y;
    fprintf(fp, "%f %f\n", (float)x1 - 0.1, (float)y1 + 0.1);
    fprintf(fp, "%f %f\n", (float)x1 + 0.1, (float)y1 - 0.1);
    fprintf(fp, "\n");
    fprintf(fp, "%f %f\n", (float)x1 + 0.1, (float)y1 + 0.1);
    fprintf(fp, "%f %f\n", (float)x1 - 0.1, (float)y1 - 0.1);
    fprintf(fp, "\n");
  }

  for (i = 0; i < sttrees[netID].deg * 2 - 3; i++) {
    if (1) // i!=14)
    {
      treeedge = &(sttrees[netID].edges[i]);

      n1   = treeedge->n1;
      n2   = treeedge->n2;
      x1   = treenodes[n1].x;
      y1   = treenodes[n1].y;
      x2   = treenodes[n2].x;
      y2   = treenodes[n2].y;
      xmin = min(xmin, min(x1, x2));
      xmax = max(xmax, max(x1, x2));
      ymin = min(ymin, min(y1, y2));
      ymax = max(ymax, max(y1, y2));

      routetype = treeedge->route.type;

      if (routetype == LROUTE) // remove L routing
      {
        if (treeedge->route.xFirst) {
          fprintf(fp, "%d %d\n", x1, y1);
          fprintf(fp, "%d %d\n", x2, y1);
          fprintf(fp, "%d %d\n", x2, y2);
          fprintf(fp, "\n");
        } else {
          fprintf(fp, "%d %d\n", x1, y1);
          fprintf(fp, "%d %d\n", x1, y2);
          fprintf(fp, "%d %d\n", x2, y2);
          fprintf(fp, "\n");
        }
      } else if (routetype == ZROUTE) {
        Zpoint = treeedge->route.Zpoint;
        if (treeedge->route.HVH) {
          fprintf(fp, "%d %d\n", x1, y1);
          fprintf(fp, "%d %d\n", Zpoint, y1);
          fprintf(fp, "%d %d\n", Zpoint, y2);
          fprintf(fp, "%d %d\n", x2, y2);
          fprintf(fp, "\n");
        } else {
          fprintf(fp, "%d %d\n", x1, y1);
          fprintf(fp, "%d %d\n", x1, Zpoint);
          fprintf(fp, "%d %d\n", x2, Zpoint);
          fprintf(fp, "%d %d\n", x2, y2);
          fprintf(fp, "\n");
        }
      } else if (routetype == MAZEROUTE) {
        gridsX = treeedge->route.gridsX;
        gridsY = treeedge->route.gridsY;
        for (j = 0; j <= treeedge->route.routelen; j++) {
          fprintf(fp, "%d %d\n", gridsX[j], gridsY[j]);
        }
        fprintf(fp, "\n");
      }
    }
  }

  fprintf(fp, "%d %d\n", xmin - 2, ymin - 2);
  fprintf(fp, "\n");
  fprintf(fp, "%d %d\n", xmax + 2, ymax + 2);
  fclose(fp);
}

void getlen() {
  int i, edgeID, totlen = 0;
  TreeEdge* treeedge;

  for (i = 0; i < numValidNets; i++) {
    for (edgeID = 0; edgeID < 2 * sttrees[i].deg - 3; edgeID++) {
      treeedge = &(sttrees[i].edges[edgeID]);
      if (treeedge->route.type < MAZEROUTE)
        printf("wrong\n");
      //                totlen += ADIFF(treenodes[treeedge->n1].x,
      //                treenodes[treeedge->n2].x) +
      //                ADIFF(treenodes[treeedge->n1].y,
      //                treenodes[treeedge->n2].y);
      else
        totlen += treeedge->route.routelen;
    }
  }
  printf("Routed len: %d\n", totlen);
}

void ConvertToFull3DType2() {
  short *gridsX, *gridsY, *gridsL, tmpX[MAXLEN], tmpY[MAXLEN], tmpL[MAXLEN];
  int k, netID, edgeID, routeLen;
  int newCNT, numVIA, deg, j;
  TreeEdge *treeedges, *treeedge;

  numVIA = 0;

  for (netID = 0; netID < numValidNets; netID++) {
    treeedges = sttrees[netID].edges;
    deg       = sttrees[netID].deg;

    for (edgeID = 0; edgeID < 2 * deg - 3; edgeID++) {
      treeedge = &(treeedges[edgeID]);
      if (treeedge->len > 0) {

        newCNT   = 0;
        routeLen = treeedge->route.routelen;
        //				printf("netID %d, edgeID %d, len %d\n",netID, edgeID,
        // routeLen);
        gridsX = treeedge->route.gridsX;
        gridsY = treeedge->route.gridsY;
        gridsL = treeedge->route.gridsL;
        /*
                        if (edgeID == treenodes[n1a].hID) {
                            for (k = treenodes[n1a].botL; k <
           treenodes[n1a].topL; k++) { tmpX[newCNT] = gridsX[0]; tmpY[newCNT] =
           gridsY[0]; tmpL[newCNT] = k; newCNT++; numVIA++;
                            }
                        }
                        */

        // finish from n1->real route

        for (j = 0; j < routeLen; j++) {
          tmpX[newCNT] = gridsX[j];
          tmpY[newCNT] = gridsY[j];
          tmpL[newCNT] = gridsL[j];
          newCNT++;

          if (gridsL[j] > gridsL[j + 1]) {
            for (k = gridsL[j]; k > gridsL[j + 1]; k--) {
              tmpX[newCNT] = gridsX[j + 1];
              tmpY[newCNT] = gridsY[j + 1];
              tmpL[newCNT] = k;
              newCNT++;
              numVIA++;
            }
          } else if (gridsL[j] < gridsL[j + 1]) {
            for (k = gridsL[j]; k < gridsL[j + 1]; k++) {
              tmpX[newCNT] = gridsX[j + 1];
              tmpY[newCNT] = gridsY[j + 1];
              tmpL[newCNT] = k;
              newCNT++;
              numVIA++;
            }
          }
        }
        tmpX[newCNT] = gridsX[j];
        tmpY[newCNT] = gridsY[j];
        tmpL[newCNT] = gridsL[j];
        newCNT++;

        /*
        if (edgeID == treenodes[n2a].hID) {
            if (treenodes[n2a].topL != treenodes[n2a].botL)
            for (k = treenodes[n2a].topL-1; k >= treenodes[n2a].botL; k--) {
                tmpX[newCNT] = gridsX[routeLen];
                tmpY[newCNT] = gridsY[routeLen];
                tmpL[newCNT] = k;
                newCNT++;
                numVIA++;
            }
        }
        */
        // last grid -> node2 finished

        if (treeedges[edgeID].route.type == MAZEROUTE) {
          free(treeedges[edgeID].route.gridsX);
          free(treeedges[edgeID].route.gridsY);
          free(treeedges[edgeID].route.gridsL);
        }
        treeedge->route.gridsX   = (short*)calloc(newCNT, sizeof(short));
        treeedge->route.gridsY   = (short*)calloc(newCNT, sizeof(short));
        treeedge->route.gridsL   = (short*)calloc(newCNT, sizeof(short));
        treeedge->route.type     = MAZEROUTE;
        treeedge->route.routelen = newCNT - 1;

        for (k = 0; k < newCNT; k++) {
          treeedge->route.gridsX[k] = tmpX[k];
          treeedge->route.gridsY[k] = tmpY[k];
          treeedge->route.gridsL[k] = tmpL[k];
        }
      }
      //			printEdge3D(netID, edgeID);
    }
  }
  //	printf("Total number of via %d\n",numVIA);
}

static int comparePVMINX(const void* a, const void* b) {
  if (((OrderNetPin*)a)->minX > ((OrderNetPin*)b)->minX)
    return 1;
  else if (((OrderNetPin*)a)->minX == ((OrderNetPin*)b)->minX)
    return 0;
  else
    return -1;
}

static int comparePVPV(const void* a, const void* b) {
  if (((OrderNetPin*)a)->npv > ((OrderNetPin*)b)->npv)
    return 1;
  else if (((OrderNetPin*)a)->npv == ((OrderNetPin*)b)->npv)
    return 0;
  else
    return -1;
}

void netpinOrderInc() {
  int j, d, ind, totalLength, xmin;
  TreeNode* treenodes;
  StTree* stree;

  float npvalue;

  numTreeedges = 0;
  for (j = 0; j < numValidNets; j++) {
    d = sttrees[j].deg;
    numTreeedges += 2 * d - 3;
  }

  if (treeOrderPV != NULL) {
    free(treeOrderPV);
  }

  treeOrderPV = (OrderNetPin*)malloc(numValidNets * sizeof(OrderNetPin));

  for (j = 0; j < numValidNets; j++) {
    xmin        = BIG_INT;
    totalLength = 0;
    treenodes   = sttrees[j].nodes;
    stree       = &(sttrees[j]);
    d           = stree->deg;
    for (ind = 0; ind < 2 * d - 3; ind++) {
      totalLength += stree->edges[ind].len;
      if (xmin < treenodes[stree->edges[ind].n1].x) {
        xmin = treenodes[stree->edges[ind].n1].x;
      }
    }

    npvalue = (float)totalLength / d;

    treeOrderPV[j].npv       = npvalue;
    treeOrderPV[j].treeIndex = j;
    treeOrderPV[j].minX      = xmin;
  }

  qsort(treeOrderPV, numValidNets, sizeof(OrderNetPin), comparePVMINX);
  qsort(treeOrderPV, numValidNets, sizeof(OrderNetPin), comparePVPV);
}

void fillVIA() {
  short tmpX[MAXLEN], tmpY[MAXLEN], *gridsX, *gridsY, *gridsL, tmpL[MAXLEN];
  int k, netID, edgeID, routeLen, n1a, n2a;
  int n1, n2, newCNT, numVIAT1, numVIAT2, deg, j;
  TreeEdge *treeedges, *treeedge;
  TreeNode* treenodes;

  numVIAT1 = 0;
  numVIAT2 = 0;

  for (netID = 0; netID < numValidNets; netID++) {
    treeedges = sttrees[netID].edges;
    deg       = sttrees[netID].deg;
    treenodes = sttrees[netID].nodes;

    for (edgeID = 0; edgeID < 2 * deg - 3; edgeID++) {
      treeedge = &(treeedges[edgeID]);
      if (treeedge->len > 0) {

        newCNT   = 0;
        routeLen = treeedge->route.routelen;
        //				printf("netID %d, edgeID %d, len %d\n",netID, edgeID,
        // routeLen);
        n1     = treeedge->n1;
        n2     = treeedge->n2;
        gridsX = treeedge->route.gridsX;
        gridsY = treeedge->route.gridsY;
        gridsL = treeedge->route.gridsL;

        n1a = treenodes[n1].stackAlias;

        n2a = treenodes[n2].stackAlias;

        n1a = treeedge->n1a;
        n2a = treeedge->n2a;

        if (edgeID == treenodes[n1a].hID || edgeID == treenodes[n2a].hID) {

          if (edgeID == treenodes[n1a].hID) {

            for (k = treenodes[n1a].botL; k < treenodes[n1a].topL; k++) {
              tmpX[newCNT] = gridsX[0];
              tmpY[newCNT] = gridsY[0];
              tmpL[newCNT] = k;
              newCNT++;
              if (n1a < deg) {
                numVIAT1++;
              } else {
                numVIAT2++;
              }
            }
          }

          // finish from n1->real route

          for (j = 0; j < routeLen; j++) {
            tmpX[newCNT] = gridsX[j];
            tmpY[newCNT] = gridsY[j];
            tmpL[newCNT] = gridsL[j];
            newCNT++;

            /*						if (gridsL[j] > gridsL[j+1]) {
                                        printf("fill via should not entered\n");
                                        for (k = gridsL[j]; k > gridsL[j+1];
               k--) { tmpX[newCNT] = gridsX[j+1]; tmpY[newCNT] = gridsY[j+1];
                                            tmpL[newCNT] = k;
                                            newCNT++;
                                            numVIA++;
                                        }
                                    } else if (gridsL[j] < gridsL[j+1]){
                                        printf("fill via should not entered\n");
                                        for (k = gridsL[j]; k < gridsL[j+1];
               k++) { tmpX[newCNT] = gridsX[j+1]; tmpY[newCNT] = gridsY[j+1];
                                            tmpL[newCNT] = k;
                                            newCNT++;
                                            numVIA++;
                                        }
                                    }
                                    */
          }
          tmpX[newCNT] = gridsX[j];
          tmpY[newCNT] = gridsY[j];
          tmpL[newCNT] = gridsL[j];
          newCNT++;

          if (edgeID == treenodes[n2a].hID) {
            if (treenodes[n2a].topL != treenodes[n2a].botL)
              for (k = treenodes[n2a].topL - 1; k >= treenodes[n2a].botL; k--) {
                tmpX[newCNT] = gridsX[routeLen];
                tmpY[newCNT] = gridsY[routeLen];
                tmpL[newCNT] = k;
                newCNT++;
                if (n2a < deg) {
                  numVIAT1++;
                } else {
                  numVIAT2++;
                }
              }
          }
          // last grid -> node2 finished

          if (treeedges[edgeID].route.type == MAZEROUTE) {
            free(treeedges[edgeID].route.gridsX);
            free(treeedges[edgeID].route.gridsY);
            free(treeedges[edgeID].route.gridsL);
          }
          treeedge->route.gridsX   = (short*)calloc(newCNT, sizeof(short));
          treeedge->route.gridsY   = (short*)calloc(newCNT, sizeof(short));
          treeedge->route.gridsL   = (short*)calloc(newCNT, sizeof(short));
          treeedge->route.type     = MAZEROUTE;
          treeedge->route.routelen = newCNT - 1;

          for (k = 0; k < newCNT; k++) {
            treeedge->route.gridsX[k] = tmpX[k];
            treeedge->route.gridsY[k] = tmpY[k];
            treeedge->route.gridsL[k] = tmpL[k];
          }
        } // if edgeID == treenodes[n1a].hID || edgeID == treenodes[n2a].hID
      }
      //			printEdge3D(netID, edgeID);
    }
  }
  printf("via related to pin nodes %d\n", numVIAT1);
  printf("via related stiner nodes %d\n", numVIAT2);
}

int threeDVIA() {
  short* gridsL;
  int netID, edgeID, deg;
  int routeLen, numVIA, j;
  TreeEdge *treeedges, *treeedge;

  numVIA = 0;

  for (netID = 0; netID < numValidNets; netID++) {
    treeedges = sttrees[netID].edges;
    deg       = sttrees[netID].deg;

    for (edgeID = 0; edgeID < 2 * deg - 3; edgeID++) {

      treeedge = &(treeedges[edgeID]);

      if (treeedge->len > 0) {

        routeLen = treeedge->route.routelen;
        gridsL   = treeedge->route.gridsL;

        for (j = 0; j < routeLen; j++) {
          if (gridsL[j] != gridsL[j + 1]) {
            numVIA++;
          }
        }
      }
    }
  }

  // printf("num of vias %d\n",numVIA);
  return (numVIA);
}

void assignEdge(int netID, int edgeID, Bool processDIR) {

  short *gridsX, *gridsY, *gridsL;
  int i, k, l, grid, min_x, min_y, routelen, n1a, n2a, last_layer;
  int min_result, endLayer = 0;
  TreeEdge *treeedges, *treeedge;
  TreeNode* treenodes;

  treeedges = sttrees[netID].edges;
  treenodes = sttrees[netID].nodes;
  treeedge  = &(treeedges[edgeID]);

  gridsX = treeedge->route.gridsX;
  gridsY = treeedge->route.gridsY;
  gridsL = treeedge->route.gridsL;

  routelen = treeedge->route.routelen;
  n1a      = treeedge->n1a;
  n2a      = treeedge->n2a;

  for (l = 0; l < numLayers; l++) {
    for (k = 0; k <= routelen; k++) {
      gridD[l][k]   = BIG_INT;
      viaLink[l][k] = BIG_INT;
    }
  }

  for (k = 0; k < routelen; k++) {
    if (gridsX[k] == gridsX[k + 1]) {
      min_y = min(gridsY[k], gridsY[k + 1]);
      for (l = 0; l < numLayers; l++) {
        grid            = l * gridV + min_y * xGrid + gridsX[k];
        layerGrid[l][k] = v_edges3D[grid].cap - v_edges3D[grid].usage;
      }
    } else {
      min_x = min(gridsX[k], gridsX[k + 1]);
      for (l = 0; l < numLayers; l++) {
        grid            = l * gridH + gridsY[k] * (xGrid - 1) + min_x;
        layerGrid[l][k] = h_edges3D[grid].cap - h_edges3D[grid].usage;
      }
    }
  }

  if (processDIR) {
    if (treenodes[n1a].assigned) {
      for (l = treenodes[n1a].botL; l <= treenodes[n1a].topL; l++) {
        gridD[l][0] = 0;
      }
    } else {
      printf("warning, start point not assigned\n");
      fflush(stdout);
    }

    for (k = 0; k < routelen; k++) {
      for (l = 0; l < numLayers; l++) {
        for (i = 0; i < numLayers; i++) {
          if (k == 0) {
            if (l != i) {
              if (gridD[i][k] > gridD[l][k] + ADIFF(i, l) * 2) {
                gridD[i][k]   = gridD[l][k] + ADIFF(i, l) * 2;
                viaLink[i][k] = l;
              }
            }
          } else {
            if (l != i) {
              if (gridD[i][k] > gridD[l][k] + ADIFF(i, l) * 3) {
                gridD[i][k]   = gridD[l][k] + ADIFF(i, l) * 3;
                viaLink[i][k] = l;
              }
            }
          }
        }
      }
      for (l = 0; l < numLayers; l++) {
        if (layerGrid[l][k] > 0) {
          gridD[l][k + 1] = gridD[l][k] + 1;
        } else {
          gridD[l][k + 1] = gridD[l][k] + BIG_INT;
        }
      }
    }

    for (l = 0; l < numLayers; l++) {
      for (i = 0; i < numLayers; i++) {
        if (l != i) {
          if (gridD[i][k] >
              gridD[l][k] + ADIFF(i, l) * 1) { //+ ADIFF(i,l) * 3 ) {
            gridD[i][k]   = gridD[l][k] + ADIFF(i, l) * 1; //+ ADIFF(i,l) * 3 ;
            viaLink[i][k] = l;
          }
        }
      }
    }

    k = routelen;

    if (treenodes[n2a].assigned) {
      min_result = BIG_INT;
      for (i = treenodes[n2a].topL; i >= treenodes[n2a].botL; i--) {
        if (gridD[i][routelen] < min_result) {
          min_result = gridD[i][routelen];
          endLayer   = i;
        }
      }
    } else {
      min_result = gridD[0][routelen];
      endLayer   = 0;
      for (i = 0; i < numLayers; i++) {
        if (gridD[i][routelen] < min_result) {
          min_result = gridD[i][routelen];
          endLayer   = i;
        }
      }
    }

    k = routelen;

    if (viaLink[endLayer][routelen] == BIG_INT) {

      last_layer = endLayer;
      // printf("endlayer: %d\n", last_layer);
    } else {
      last_layer = viaLink[endLayer][routelen];
      // printf("vialink last layer: %d\n", last_layer);
    }

    for (k = routelen; k >= 0; k--) {
      gridsL[k] = last_layer;
      if (viaLink[last_layer][k] == BIG_INT) {
        last_layer = last_layer;
      } else {
        last_layer = viaLink[last_layer][k];
      }
    }

    if (gridsL[0] < treenodes[n1a].botL) {
      treenodes[n1a].botL = gridsL[0];
      treenodes[n1a].lID  = edgeID;
    }
    if (gridsL[0] > treenodes[n1a].topL) {
      treenodes[n1a].topL = gridsL[0];
      treenodes[n1a].hID  = edgeID;
    }

    k = routelen;
    if (treenodes[n2a].assigned) {

      if (gridsL[routelen] < treenodes[n2a].botL) {
        treenodes[n2a].botL = gridsL[routelen];
        treenodes[n2a].lID  = edgeID;
      }
      if (gridsL[routelen] > treenodes[n2a].topL) {
        treenodes[n2a].topL = gridsL[routelen];
        treenodes[n2a].hID  = edgeID;
      }

    } else {
      // treenodes[n2a].assigned = TRUE;
      treenodes[n2a].topL = gridsL[routelen]; // max(endLayer,
                                              // gridsL[routelen]);
      treenodes[n2a].botL = gridsL[routelen]; // min(endLayer,
                                              // gridsL[routelen]);
      treenodes[n2a].lID = treenodes[n2a].hID = edgeID;
    }

    if (treenodes[n2a].assigned) {
      if (gridsL[routelen] > treenodes[n2a].topL ||
          gridsL[routelen] < treenodes[n2a].botL) {
        printf("target ending layer out of range\n");
      }
    }

  } else {

    if (treenodes[n2a].assigned) {
      for (l = treenodes[n2a].botL; l <= treenodes[n2a].topL; l++) {
        gridD[l][routelen] = 0;
      }
    }

    for (k = routelen; k > 0; k--) {
      for (l = 0; l < numLayers; l++) {
        for (i = 0; i < numLayers; i++) {
          if (k == routelen) {
            if (l != i) {
              if (gridD[i][k] > gridD[l][k] + ADIFF(i, l) * 2) {
                gridD[i][k]   = gridD[l][k] + ADIFF(i, l) * 2;
                viaLink[i][k] = l;
              }
            }
          } else {
            if (l != i) {
              if (gridD[i][k] > gridD[l][k] + ADIFF(i, l) * 3) {
                gridD[i][k]   = gridD[l][k] + ADIFF(i, l) * 3;
                viaLink[i][k] = l;
              }
            }
          }
        }
      }
      for (l = 0; l < numLayers; l++) {
        if (layerGrid[l][k - 1] > 0) {
          gridD[l][k - 1] = gridD[l][k] + 1;
        } else {
          gridD[l][k - 1] = gridD[l][k] + BIG_INT;
        }
      }
    }

    for (l = 0; l < numLayers; l++) {
      for (i = 0; i < numLayers; i++) {
        if (l != i) {
          if (gridD[i][0] > gridD[l][0] + ADIFF(i, l) * 1) {
            gridD[i][0]   = gridD[l][0] + ADIFF(i, l) * 1;
            viaLink[i][0] = l;
          }
        }
      }
    }

    if (treenodes[n1a].assigned) {
      min_result = BIG_INT;
      for (i = treenodes[n1a].topL; i >= treenodes[n1a].botL; i--) {
        if (gridD[i][k] < min_result) {
          min_result = gridD[i][0];
          endLayer   = i;
        }
      }

    } else {
      min_result = gridD[0][k];
      endLayer   = 0;
      for (i = 0; i < numLayers; i++) {
        if (gridD[i][k] < min_result) {
          min_result = gridD[i][k];
          endLayer   = i;
        }
      }
    }

    last_layer = endLayer;

    for (k = 0; k <= routelen; k++) {
      if (viaLink[last_layer][k] == BIG_INT) {
        last_layer = last_layer;
      } else {
        last_layer = viaLink[last_layer][k];
      }
      gridsL[k] = last_layer;
    }

    gridsL[routelen] = gridsL[routelen - 1];

    if (gridsL[routelen] < treenodes[n2a].botL) {
      treenodes[n2a].botL = gridsL[routelen];
      treenodes[n2a].lID  = edgeID;
    }
    if (gridsL[routelen] > treenodes[n2a].topL) {
      treenodes[n2a].topL = gridsL[routelen];
      treenodes[n2a].hID  = edgeID;
    }

    if (treenodes[n1a].assigned) {

      if (gridsL[0] < treenodes[n1a].botL) {
        treenodes[n1a].botL = gridsL[0];
        treenodes[n1a].lID  = edgeID;
      }
      if (gridsL[0] > treenodes[n1a].topL) {
        treenodes[n1a].topL = gridsL[0];
        treenodes[n1a].hID  = edgeID;
      }

    } else {
      // treenodes[n1a].assigned = TRUE;
      treenodes[n1a].topL = gridsL[0]; // max(endLayer, gridsL[0]);
      treenodes[n1a].botL = gridsL[0]; // min(endLayer, gridsL[0]);
      treenodes[n1a].lID = treenodes[n1a].hID = edgeID;
    }
  }
  treeedge->assigned = TRUE;

  for (k = 0; k < routelen; k++) {
    if (gridsX[k] == gridsX[k + 1]) {
      min_y = min(gridsY[k], gridsY[k + 1]);
      grid  = gridsL[k] * gridV + min_y * xGrid + gridsX[k];

      if (v_edges3D[grid].usage < v_edges3D[grid].cap) {
        v_edges3D[grid].usage++;

      } else {
        v_edges3D[grid].usage++;
      }

    } else {
      min_x = min(gridsX[k], gridsX[k + 1]);
      grid  = gridsL[k] * gridH + gridsY[k] * (xGrid - 1) + min_x;

      if (h_edges3D[grid].usage < h_edges3D[grid].cap) {
        h_edges3D[grid].usage++;
      } else {
        h_edges3D[grid].usage++;
      }
    }
  }
}

void newLayerAssignmentV4() {
  short* gridsL;
  int i, k, netID, edgeID, nodeID, routeLen;
  int n1, n2, connectionCNT, deg;

  int n1a, n2a;
  int quehead, quetail;
  int edgeQueue[5000];
  int sumcheck = 0;

  TreeEdge *treeedges, *treeedge;
  TreeNode* treenodes;

  for (netID = 0; netID < numValidNets; netID++) {
    treeedges = sttrees[netID].edges;
    treenodes = sttrees[netID].nodes;
    deg       = sttrees[netID].deg;
    for (edgeID = 0; edgeID < 2 * deg - 3; edgeID++) {

      treeedge = &(treeedges[edgeID]);
      if (treeedge->len > 0) {

        routeLen               = treeedge->route.routelen;
        treeedge->route.gridsL = (short*)calloc((routeLen + 1), sizeof(short));
        treeedge->assigned     = FALSE;
      }
    }
  }
  netpinOrderInc();

  for (i = 0; i < numValidNets; i++) {

    netID     = treeOrderPV[i].treeIndex;
    treeedges = sttrees[netID].edges;
    treenodes = sttrees[netID].nodes;
    deg       = sttrees[netID].deg;
    quehead = quetail = 0;

    for (nodeID = 0; nodeID < deg; nodeID++) {
      for (k = 0; k < treenodes[nodeID].conCNT; k++) {
        edgeID = treenodes[nodeID].eID[k];
        if (!treeedges[edgeID].assigned) {
          edgeQueue[quetail]         = edgeID;
          treeedges[edgeID].assigned = TRUE;
          quetail++;
        }
      }
    }

    while (quehead != quetail) {
      edgeID   = edgeQueue[quehead];
      treeedge = &(treeedges[edgeID]);
      sumcheck += treeedge->route.routelen;
      if (treenodes[treeedge->n1a].assigned) {
        assignEdge(netID, edgeID, 1);
        treeedge->assigned = TRUE;
        if (!treenodes[treeedge->n2a].assigned) {
          for (k = 0; k < treenodes[treeedge->n2a].conCNT; k++) {
            edgeID = treenodes[treeedge->n2a].eID[k];
            if (!treeedges[edgeID].assigned) {
              edgeQueue[quetail]         = edgeID;
              treeedges[edgeID].assigned = TRUE;
              quetail++;
            }
          }
          treenodes[treeedge->n2a].assigned = TRUE;
        }
      } else {
        assignEdge(netID, edgeID, 0);
        treeedge->assigned = TRUE;
        if (!treenodes[treeedge->n1a].assigned) {
          for (k = 0; k < treenodes[treeedge->n1a].conCNT; k++) {
            edgeID = treenodes[treeedge->n1a].eID[k];
            if (!treeedges[edgeID].assigned) {
              edgeQueue[quetail]         = edgeID;
              treeedges[edgeID].assigned = TRUE;
              quetail++;
            }
          }
          treenodes[treeedge->n1a].assigned = TRUE;
        }
      }
      quehead++;
    }

    deg = sttrees[netID].deg;

    for (nodeID = 0; nodeID < 2 * deg - 2; nodeID++) {
      treenodes[nodeID].topL     = -1;
      treenodes[nodeID].botL     = numLayers;
      treenodes[nodeID].conCNT   = 0;
      treenodes[nodeID].hID      = BIG_INT;
      treenodes[nodeID].lID      = BIG_INT;
      treenodes[nodeID].status   = 0;
      treenodes[nodeID].assigned = FALSE;

      if (nodeID < deg) {
        treenodes[nodeID].botL     = 0;
        treenodes[nodeID].assigned = TRUE;
        treenodes[nodeID].status   = 1;
      }
    }

    for (edgeID = 0; edgeID < 2 * deg - 3; edgeID++) {

      treeedge = &(treeedges[edgeID]);

      if (treeedge->len > 0) {

        routeLen = treeedge->route.routelen;

        n1     = treeedge->n1;
        n2     = treeedge->n2;
        gridsL = treeedge->route.gridsL;

        n1a                                   = treenodes[n1].stackAlias;
        n2a                                   = treenodes[n2].stackAlias;
        connectionCNT                         = treenodes[n1a].conCNT;
        treenodes[n1a].heights[connectionCNT] = gridsL[0];
        treenodes[n1a].eID[connectionCNT]     = edgeID;
        treenodes[n1a].conCNT++;

        if (gridsL[0] > treenodes[n1a].topL) {
          treenodes[n1a].hID  = edgeID;
          treenodes[n1a].topL = gridsL[0];
        }
        if (gridsL[0] < treenodes[n1a].botL) {
          treenodes[n1a].lID  = edgeID;
          treenodes[n1a].botL = gridsL[0];
        }

        treenodes[n1a].assigned = TRUE;

        connectionCNT                         = treenodes[n2a].conCNT;
        treenodes[n2a].heights[connectionCNT] = gridsL[routeLen];
        treenodes[n2a].eID[connectionCNT]     = edgeID;
        treenodes[n2a].conCNT++;
        if (gridsL[routeLen] > treenodes[n2a].topL) {
          treenodes[n2a].hID  = edgeID;
          treenodes[n2a].topL = gridsL[routeLen];
        }
        if (gridsL[routeLen] < treenodes[n2a].botL) {
          treenodes[n2a].lID  = edgeID;
          treenodes[n2a].botL = gridsL[routeLen];
        }

        treenodes[n2a].assigned = TRUE;

      } // edge len > 0
    }   // eunmerating edges
  }

  // printf("sum check number 2 %d\n",sumcheck);
}

void newLA() {
  int netID, d, k, edgeID, deg, numpoints, n1, n2;
  Bool redundant;
  TreeEdge *treeedges, *treeedge;
  TreeNode* treenodes;

  for (netID = 0; netID < numValidNets; netID++) {
    treeedges = sttrees[netID].edges;
    treenodes = sttrees[netID].nodes;
    deg       = sttrees[netID].deg;

    numpoints = 0;

    for (d = 0; d < 2 * deg - 2; d++) {
      treenodes[d].topL = -1;
      treenodes[d].botL = numLayers;
      // treenodes[d].l = 0;
      treenodes[d].assigned   = FALSE;
      treenodes[d].stackAlias = d;
      treenodes[d].conCNT     = 0;
      treenodes[d].hID        = BIG_INT;
      treenodes[d].lID        = BIG_INT;
      treenodes[d].status     = 0;

      if (d < deg) {
        treenodes[d].botL = treenodes[d].topL = 0;
        // treenodes[d].l = 0;
        treenodes[d].assigned = TRUE;
        treenodes[d].status   = 1;

        xcor[numpoints] = treenodes[d].x;
        ycor[numpoints] = treenodes[d].y;
        dcor[numpoints] = d;
        numpoints++;
      } else {
        redundant = FALSE;
        for (k = 0; k < numpoints; k++) {
          if ((treenodes[d].x == xcor[k]) && (treenodes[d].y == ycor[k])) {
            treenodes[d].stackAlias = dcor[k];

            redundant = TRUE;
            break;
          }
        }
        if (!redundant) {
          xcor[numpoints] = treenodes[d].x;
          ycor[numpoints] = treenodes[d].y;
          dcor[numpoints] = d;
          numpoints++;
        }
      }
    }
  }

  for (netID = 0; netID < numValidNets; netID++) {
    treeedges = sttrees[netID].edges;
    treenodes = sttrees[netID].nodes;
    deg       = sttrees[netID].deg;

    for (edgeID = 0; edgeID < 2 * deg - 3; edgeID++) {
      treeedge = &(treeedges[edgeID]);
      if (treeedge->len > 0) {

        n1 = treeedge->n1;
        n2 = treeedge->n2;

        treeedge->n1a = treenodes[n1].stackAlias;
        treenodes[treeedge->n1a].eID[treenodes[treeedge->n1a].conCNT] = edgeID;
        treenodes[treeedge->n1a].conCNT++;
        treeedge->n2a = treenodes[n2].stackAlias;
        treenodes[treeedge->n2a].eID[treenodes[treeedge->n2a].conCNT] = edgeID;
        treenodes[treeedge->n2a].conCNT++;
      }
    }
  }

  printf("node processing\n");
  newLayerAssignmentV4();
  printf("layer assignment\n");
  ConvertToFull3DType2();
}

void printEdge3D(int netID, int edgeID) {
  int i;
  TreeEdge edge;
  TreeNode* nodes;

  edge  = sttrees[netID].edges[edgeID];
  nodes = sttrees[netID].nodes;

  printf("edge %d: n1 %d (%d, %d)-> n2 %d(%d, %d)\n", edgeID, edge.n1,
         nodes[edge.n1].x, nodes[edge.n1].y, edge.n2, nodes[edge.n2].x,
         nodes[edge.n2].y);
  if (edge.len > 0) {
    for (i = 0; i <= edge.route.routelen; i++) {
      printf("(%d, %d,%d) ", edge.route.gridsX[i], edge.route.gridsY[i],
             edge.route.gridsL[i]);
    }
    printf("\n");
  }
}

void printTree3D(int netID) {
  int edgeID, nodeID;
  for (nodeID = 0; nodeID < 2 * sttrees[netID].deg - 2; nodeID++) {
    printf("nodeID %d,  [%d, %d]\n", nodeID, sttrees[netID].nodes[nodeID].y,
           sttrees[netID].nodes[nodeID].x);
  }

  for (edgeID = 0; edgeID < 2 * sttrees[netID].deg - 3; edgeID++) {
    printEdge3D(netID, edgeID);
  }
}

void checkRoute3D() {
  short *gridsX, *gridsY, *gridsL;
  int i, netID, edgeID, nodeID, edgelength;
  int n1, n2, x1, y1, x2, y2, deg;
  int distance;
  Bool gridFlag;
  TreeEdge* treeedge;
  TreeNode* treenodes;

  for (netID = 0; netID < numValidNets; netID++) {

    treenodes = sttrees[netID].nodes;
    deg       = sttrees[netID].deg;

    for (nodeID = 0; nodeID < 2 * deg - 2; nodeID++) {
      if (nodeID < deg) {
        if (treenodes[nodeID].botL != 0) {
          printf("causing pin node floating\n");
        }

        if (treenodes[nodeID].botL > treenodes[nodeID].topL) {
          // printf("pin node l %d h %d wrong lid %d hid %d\n",
          // treenodes[nodeID].botL, treenodes[nodeID].topL,
          // treenodes[nodeID].lID, treenodes[nodeID].hID);
        }
      }
    }
    for (edgeID = 0; edgeID < 2 * sttrees[netID].deg - 3; edgeID++) {
      if (sttrees[netID].edges[edgeID].len == 0) {
        continue;
      }
      treeedge   = &(sttrees[netID].edges[edgeID]);
      edgelength = treeedge->route.routelen;
      n1         = treeedge->n1;
      n2         = treeedge->n2;
      x1         = treenodes[n1].x;
      y1         = treenodes[n1].y;
      x2         = treenodes[n2].x;
      y2         = treenodes[n2].y;
      gridsX     = treeedge->route.gridsX;
      gridsY     = treeedge->route.gridsY;
      gridsL     = treeedge->route.gridsL;

      gridFlag = FALSE;

      if (gridsX[0] != x1 || gridsY[0] != y1) {
        printf("net[%d] edge[%d] start node wrong, net deg %d, n1 %d\n", netID,
               edgeID, deg, n1);
        printEdge3D(netID, edgeID);
      }
      if (gridsX[edgelength] != x2 || gridsY[edgelength] != y2) {
        printf("net[%d] edge[%d] end node wrong, net deg %d, n2 %d\n", netID,
               edgeID, deg, n2);
        printEdge3D(netID, edgeID);
      }
      for (i = 0; i < treeedge->route.routelen; i++) {
        distance = ADIFF(gridsX[i + 1], gridsX[i]) +
                   ADIFF(gridsY[i + 1], gridsY[i]) +
                   ADIFF(gridsL[i + 1], gridsL[i]);
        if (distance > 1 || distance < 0) {
          gridFlag = TRUE;
          printf("net[%d] edge[%d] maze route wrong, distance %d, i %d\n",
                 netID, edgeID, distance, i);
          printf("current [%d, %d, %d], next [%d, %d, %d]", gridsL[i],
                 gridsY[i], gridsX[i], gridsL[i + 1], gridsY[i + 1],
                 gridsX[i + 1]);
        }
      }

      for (i = 0; i <= treeedge->route.routelen; i++) {
        if (gridsL[i] < 0) {
          printf("gridsL less than 0, %d\n", gridsL[i]);
        }
      }
      if (gridFlag) {
        printEdge3D(netID, edgeID);
      }
    }
  }
}

void write3D() {
  short *gridsX, *gridsY, *gridsL;
  int netID, i, edgeID, deg, lastX, lastY, lastL, xreal, yreal, routeLen;
  TreeEdge *treeedges, *treeedge;
  FILE* fp;
  TreeEdge edge;

  fp = fopen("output.out", "w");
  if (fp == NULL) {
    printf("Error in opening %s\n", "output.out");
    exit(1);
  }

  for (netID = 0; netID < numValidNets; netID++) {
    fprintf(fp, "%s %d\n", nets[netID]->name, netID);
    treeedges = sttrees[netID].edges;
    deg       = sttrees[netID].deg;

    for (edgeID = 0; edgeID < 2 * deg - 3; edgeID++) {
      edge     = sttrees[netID].edges[edgeID];
      treeedge = &(treeedges[edgeID]);
      if (treeedge->len > 0) {

        routeLen = treeedge->route.routelen;
        gridsX   = treeedge->route.gridsX;
        gridsY   = treeedge->route.gridsY;
        gridsL   = treeedge->route.gridsL;
        lastX    = wTile * (gridsX[0] + 0.5) + xcorner;
        lastY    = hTile * (gridsY[0] + 0.5) + ycorner;
        lastL    = gridsL[0];
        for (i = 1; i <= routeLen; i++) {
          xreal = wTile * (gridsX[i] + 0.5) + xcorner;
          yreal = hTile * (gridsY[i] + 0.5) + ycorner;

          fprintf(fp, "(%d,%d,%d)-(%d,%d,%d)\n", lastX, lastY, lastL + 1, xreal,
                  yreal, gridsL[i] + 1);
          lastX = xreal;
          lastY = yreal;
          lastL = gridsL[i];
        }
      }
    }
    fprintf(fp, "!\n");
  }
  fclose(fp);
}

static int compareTEL(const void* a, const void* b) {
  if (((OrderTree*)a)->xmin < ((OrderTree*)b)->xmin)
    return 1;
  else if (((OrderTree*)a)->xmin == ((OrderTree*)b)->xmin)
    return 0;
  else
    return -1;
}

void StNetOrder() {
  short *gridsX, *gridsY;
  int i, j, d, ind, grid, min_x, min_y;
  TreeEdge *treeedges, *treeedge;
  StTree* stree;

  numTreeedges = 0;

  if (treeOrderCong != NULL) {
    free(treeOrderCong);
  }

  treeOrderCong = (OrderTree*)malloc(numValidNets * sizeof(OrderTree));

  i = 0;
  for (j = 0; j < numValidNets; j++) {
    stree                      = &(sttrees[j]);
    d                          = stree->deg;
    treeOrderCong[j].xmin      = 0;
    treeOrderCong[j].treeIndex = j;
    for (ind = 0; ind < 2 * d - 3; ind++) {
      treeedges = stree->edges;
      treeedge  = &(treeedges[ind]);

      gridsX = treeedge->route.gridsX;
      gridsY = treeedge->route.gridsY;
      for (i = 0; i < treeedge->route.routelen; i++) {
        if (gridsX[i] == gridsX[i + 1]) // a vertical edge
        {
          min_y = min(gridsY[i], gridsY[i + 1]);
          grid  = min_y * xGrid + gridsX[i];
          treeOrderCong[j].xmin +=
              max(0, v_edges[grid].usage - v_edges[grid].cap);
        } else /// if(gridsY[i]==gridsY[i+1])// a horizontal edge
        {
          min_x = min(gridsX[i], gridsX[i + 1]);
          grid  = gridsY[i] * (xGrid - 1) + min_x;
          treeOrderCong[j].xmin +=
              max(0, h_edges[grid].usage - h_edges[grid].cap);
        }
      }
    }
  }

  qsort(treeOrderCong, numValidNets, sizeof(OrderTree), compareTEL);
}

void recoverEdge(int netID, int edgeID) {
  short *gridsX, *gridsY, *gridsL;
  int i, grid, ymin, xmin, n1a, n2a;
  int connectionCNT, routeLen;
  TreeEdge *treeedges, *treeedge;
  TreeNode* treenodes;

  treeedges = sttrees[netID].edges;
  treeedge  = &(treeedges[edgeID]);

  routeLen = treeedge->route.routelen;

  if (treeedge->len == 0) {
    printf("trying to recover an 0 length edge\n");
    exit(0);
  }

  treenodes = sttrees[netID].nodes;

  gridsX = treeedge->route.gridsX;
  gridsY = treeedge->route.gridsY;
  gridsL = treeedge->route.gridsL;

  n1a = treeedge->n1a;
  n2a = treeedge->n2a;

  connectionCNT                         = treenodes[n1a].conCNT;
  treenodes[n1a].heights[connectionCNT] = gridsL[0];
  treenodes[n1a].eID[connectionCNT]     = edgeID;
  treenodes[n1a].conCNT++;

  if (gridsL[0] > treenodes[n1a].topL) {
    treenodes[n1a].hID  = edgeID;
    treenodes[n1a].topL = gridsL[0];
  }
  if (gridsL[0] < treenodes[n1a].botL) {
    treenodes[n1a].lID  = edgeID;
    treenodes[n1a].botL = gridsL[0];
  }

  treenodes[n1a].assigned = TRUE;

  connectionCNT                         = treenodes[n2a].conCNT;
  treenodes[n2a].heights[connectionCNT] = gridsL[routeLen];
  treenodes[n2a].eID[connectionCNT]     = edgeID;
  treenodes[n2a].conCNT++;
  if (gridsL[routeLen] > treenodes[n2a].topL) {
    treenodes[n2a].hID  = edgeID;
    treenodes[n2a].topL = gridsL[routeLen];
  }
  if (gridsL[routeLen] < treenodes[n2a].botL) {
    treenodes[n2a].lID  = edgeID;
    treenodes[n2a].botL = gridsL[routeLen];
  }

  treenodes[n2a].assigned = TRUE;

  for (i = 0; i < treeedge->route.routelen; i++) {
    if (gridsL[i] == gridsL[i + 1]) {
      if (gridsX[i] == gridsX[i + 1]) // a vertical edge
      {
        ymin = min(gridsY[i], gridsY[i + 1]);
        grid = gridsL[i] * gridV + ymin * xGrid + gridsX[i];
        v_edges3D[grid].usage += 1;
      } else if (gridsY[i] == gridsY[i + 1]) // a horizontal edge
      {
        xmin = min(gridsX[i], gridsX[i + 1]);
        grid = gridsL[i] * gridH + gridsY[i] * (xGrid - 1) + xmin;
        h_edges3D[grid].usage += 1;
      }
    }
  }
}

void checkUsage() {
  short *gridsX, *gridsY;
  int netID, i, k, edgeID, deg;
  int j, cnt;
  Bool redsus;
  TreeEdge *treeedges, *treeedge;
  TreeEdge edge;

  for (netID = 0; netID < numValidNets; netID++) {
    treeedges = sttrees[netID].edges;
    deg       = sttrees[netID].deg;

    for (edgeID = 0; edgeID < 2 * deg - 3; edgeID++) {
      edge     = sttrees[netID].edges[edgeID];
      treeedge = &(treeedges[edgeID]);
      if (treeedge->len > 0) {

        gridsX = treeedge->route.gridsX;
        gridsY = treeedge->route.gridsY;

        redsus = TRUE;

        while (redsus) {
          redsus = FALSE;

          for (i = 0; i <= treeedge->route.routelen; i++) {
            for (j = 0; j < i; j++) {
              if (gridsX[i] == gridsX[j] &&
                  gridsY[i] == gridsY[j]) // a vertical edge
              {
                cnt = 1;
                for (k = i + 1; k <= treeedge->route.routelen; k++) {
                  gridsX[j + cnt] = gridsX[k];
                  gridsY[j + cnt] = gridsY[k];
                  cnt++;
                }
                treeedge->route.routelen -= i - j;
                redsus = TRUE;
                i      = 0;
                j      = 0;
                printf("redundant edge component discovered\n");
              }
            }
          }
        }
      }
    }
  }
  printf("usage checked\n");
}

static int compareEdgeLen(const void* a, const void* b) {
  if (((OrderNetEdge*)a)->length < ((OrderNetEdge*)b)->length)
    return 1;
  else if (((OrderNetEdge*)a)->length == ((OrderNetEdge*)b)->length)
    return 0;
  else
    return -1;
}

void netedgeOrderDec(int netID, OrderNetEdge* netEO) {
  int j, d, numTreeedges;

  d            = sttrees[netID].deg;
  numTreeedges = 2 * d - 3;

  for (j = 0; j < numTreeedges; j++) {
    netEO[j].length = sttrees[netID].edges[j].route.routelen;
    netEO[j].edgeID = j;
  }

  qsort(netEO, numTreeedges, sizeof(OrderNetEdge), compareEdgeLen);
}

void printEdge2D(int netID, int edgeID) {
  int i;
  TreeEdge edge;
  TreeNode* nodes;

  edge  = sttrees[netID].edges[edgeID];
  nodes = sttrees[netID].nodes;

  printf("edge %d: n1 %d (%d, %d)-> n2 %d(%d, %d), routeType %d\n", edgeID,
         edge.n1, nodes[edge.n1].x, nodes[edge.n1].y, edge.n2, nodes[edge.n2].x,
         nodes[edge.n2].y, edge.route.type);
  if (edge.len > 0) {
    for (i = 0; i <= edge.route.routelen; i++) {
      printf("(%d, %d) ", edge.route.gridsX[i], edge.route.gridsY[i]);
    }
    printf("\n");
  }
}

void printTree2D(int netID) {
  int edgeID, nodeID;
  for (nodeID = 0; nodeID < 2 * sttrees[netID].deg - 2; nodeID++) {
    printf("nodeID %d,  [%d, %d]\n", nodeID, sttrees[netID].nodes[nodeID].y,
           sttrees[netID].nodes[nodeID].x);
  }

  for (edgeID = 0; edgeID < 2 * sttrees[netID].deg - 3; edgeID++) {
    printEdge2D(netID, edgeID);
  }
}

Bool checkRoute2DTree(int netID) {
  Bool STHwrong, gridFlag;
  short *gridsX, *gridsY;
  int i, edgeID, edgelength;
  int n1, n2, x1, y1, x2, y2;
  int distance;
  TreeEdge* treeedge;
  TreeNode* treenodes;

  STHwrong = FALSE;

  treenodes = sttrees[netID].nodes;
  // if(netID == 2nnn/b52163) return false;
  for (edgeID = 0; edgeID < 2 * sttrees[netID].deg - 3; edgeID++) {
    treeedge   = &(sttrees[netID].edges[edgeID]);
    edgelength = treeedge->route.routelen;
    n1         = treeedge->n1;
    n2         = treeedge->n2;
    x1         = treenodes[n1].x;
    y1         = treenodes[n1].y;
    x2         = treenodes[n2].x;
    y2         = treenodes[n2].y;
    gridsX     = treeedge->route.gridsX;
    gridsY     = treeedge->route.gridsY;

    gridFlag = FALSE;

    if (treeedge->len < 0) {
      printf("rip upped edge without edge len re assignment\n");
      STHwrong = TRUE;
    }

    if (treeedge->len > 0) {

      if (treeedge->route.routelen < 1) {
        // printf("%d %d .routelen %d len  %d\n",netID, edgeID,
        // treeedge->route.routelen, treeedge->len);
        STHwrong = TRUE;
        printf("checking failed %d roulen = 0\n", netID);
        return (TRUE);
      }
      // if(netID == 252163 && edgeID == 10)
      //	printf("checking src: %d %d gridstart: %d %d dst: %d %d gridend: %d
      //%d\n", y1, x1, gridsY[0],gridsX[0], y2, x2,
      // gridsY[edgelength],gridsX[edgelength]);
      if (gridsX[0] != x1 || gridsY[0] != y1) {
        printf("%d %d initial grid wrong y1 x1 [%d %d] , net start [%d %d] "
               "routelen %d\n ",
               netID, edgeID, y1, x1, gridsY[0], gridsX[0],
               treeedge->route.routelen);
        STHwrong = TRUE;
      }
      if (gridsX[edgelength] != x2 || gridsY[edgelength] != y2) {
        printf("%d %d end grid wrong y2 x2 [%d %d] , net start [%d %d] "
               "routelen %d\n ",
               netID, edgeID, y2, x2, gridsY[edgelength], gridsX[edgelength],
               treeedge->route.routelen);
        STHwrong = TRUE;
      }
      for (i = 0; i < treeedge->route.routelen; i++) {

        distance =
            ADIFF(gridsX[i + 1], gridsX[i]) + ADIFF(gridsY[i + 1], gridsY[i]);
        if (distance != 1) {
          printf("net[%d] edge[%d] maze route wrong, distance %d, i %d\n",
                 netID, edgeID, distance, i);
          gridFlag = TRUE;
          STHwrong = TRUE;
        }
      }

      if (gridFlag) {
        printEdge2D(netID, edgeID);
      }
      if (STHwrong) {
        printf("checking failed %d STHwrong\n", netID);
        return (TRUE);
      }
    }
  }

  return (STHwrong);
}

void writeRoute3D(const char* routingfile3D) {
  short *gridsX, *gridsY, *gridsL;
  int netID, i, edgeID, deg, routeLen;
  TreeEdge *treeedges, *treeedge;
  FILE* fp;
  TreeEdge edge;

  fp = fopen(routingfile3D, "w");
  if (fp == NULL) {
    printf("Error in opening %s\n", routingfile3D);
    exit(1);
  }

  for (netID = 0; netID < numValidNets; netID++) {
    fprintf(fp, "%s\n", nets[netID]->name);
    fprintf(fp, "(\n");
    treeedges = sttrees[netID].edges;
    deg       = sttrees[netID].deg;

    for (edgeID = 0; edgeID < 2 * deg - 3; edgeID++) {
      edge     = sttrees[netID].edges[edgeID];
      treeedge = &(treeedges[edgeID]);
      if (treeedge->len > 0) {

        routeLen = treeedge->route.routelen;
        gridsX   = treeedge->route.gridsX;
        gridsY   = treeedge->route.gridsY;
        gridsL   = treeedge->route.gridsL;
        /*lastX = wTile*(gridsX[0]+0.5)+xcorner;
        lastY = hTile*(gridsY[0]+0.5)+ycorner;
        lastL = gridsL[0];
        for (i = 1; i <= routeLen; i ++) {
            xreal = wTile*(gridsX[i]+0.5)+xcorner;
            yreal = hTile*(gridsY[i]+0.5)+ycorner;

                fprintf(fp, "(%d,%d,%d)-(%d,%d,%d)\n",
        lastX,lastY,lastL+1,xreal,yreal,gridsL[i]+1); lastX = xreal; lastY =
        yreal; lastL = gridsL[i];
        }*/
        for (i = 0; i <= routeLen; i++) {
          int llx   = wTile * gridsX[i] + xcorner;
          int lly   = hTile * gridsY[i] + ycorner;
          int urx   = wTile * (gridsX[i] + 1) + xcorner;
          int ury   = hTile * (gridsY[i] + 1) + ycorner;
          int layer = gridsL[i] + 1;

          fprintf(fp, "%d %d %d %d Metal%d\n", llx, lly, urx, ury, layer);
        }
      }
    }
    fprintf(fp, ")\n");
  }

  for (netID = 0; netID < numInvalidNets; netID++) {
    fprintf(fp, "%s\n", invalid_nets[netID]->name);
    fprintf(fp, "(\n");

    int llx   = wTile * invalid_nets[netID]->pinX[0] + xcorner;
    int lly   = hTile * invalid_nets[netID]->pinY[0] + ycorner;
    int urx   = wTile * (invalid_nets[netID]->pinX[0] + 1) + xcorner;
    int ury   = hTile * (invalid_nets[netID]->pinY[0] + 1) + ycorner;
    int layer = invalid_nets[netID]->pinL[0];

    fprintf(fp, "%d %d %d %d Metal%d\n", llx, lly, urx, ury, layer);
    fprintf(fp, "%d %d %d %d Metal%d\n", llx, lly, urx, ury, layer + 1);

    fprintf(fp, ")\n");
  }

  fclose(fp);
}

float* pH;
float* pV;
struct BBox* netBox;
struct BBox** pnetBox;

struct TD {
  int id;
  float cost;
};

struct BBox {
  int xmin;
  int ymin;
  int xmax;
  int ymax;
  int hSpan;
  int vSpan;
}; // lower_left corner and upper_right corner

struct wire {
  int x1, y1, x2, y2;
  int netID;
};

/*static int ordercost(const void *a,  const void *b)
{
    struct TD *pa, *pb;

    pa = *(struct TD**)a;
    pb = *(struct TD**)b;

    if (pa->cost < pb->cost) return 1;
    if (pa->cost > pb->cost) return -1;
    return 0;
   // return ((struct Segment*)a->x1-(struct Segment*)b->x1);
}//decreasing order

static int ordervSpan(const void *a,  const void *b)
{
    struct BBox *pa, *pb;

    pa = *(struct BBox**)a;
    pb = *(struct BBox**)b;

    if (pa->vSpan < pb->vSpan) return -1;
    if (pa->vSpan > pb->vSpan) return 1;
    return 0;
   // return ((struct Segment*)a->x1-(struct Segment*)b->x1);
}

static int orderhSpan(const void *a,  const void *b)
{
    struct BBox *pa, *pb;

    pa = *(struct BBox**)a;
    pb = *(struct BBox**)b;

    if (pa->hSpan < pb->hSpan) return -1;
    if (pa->hSpan > pb->hSpan) return 1;
    return 0;
   // return ((struct Segment*)a->x1-(struct Segment*)b->x1);
}*/

// binary search to map the new coordinates to original coordinates

// Copy Routing Solution for the best routing solution so far
void copyRS(void) {
  int i, j, netID, edgeID, numEdges, numNodes;

  if (sttreesBK != NULL) {
    for (netID = 0; netID < numValidNets; netID++) {

      numEdges = 2 * sttreesBK[netID].deg - 3;
      for (edgeID = 0; edgeID < numEdges; edgeID++) {
        if (sttreesBK[netID].edges[edgeID].len > 0) {
          free(sttreesBK[netID].edges[edgeID].route.gridsX);
          free(sttreesBK[netID].edges[edgeID].route.gridsY);
        }
      }
      free(sttreesBK[netID].nodes);
      free(sttreesBK[netID].edges);
    }
    free(sttreesBK);
  }

  sttreesBK = (StTree*)malloc(numValidNets * sizeof(StTree));

  for (netID = 0; netID < numValidNets; netID++) {
    numNodes = 2 * sttrees[netID].deg - 2;
    numEdges = 2 * sttrees[netID].deg - 3;

    sttreesBK[netID].nodes = (TreeNode*)malloc(numNodes * sizeof(TreeNode));

    for (i = 0; i < numNodes; i++) {
      sttreesBK[netID].nodes[i].x = sttrees[netID].nodes[i].x;
      sttreesBK[netID].nodes[i].y = sttrees[netID].nodes[i].y;
      for (j = 0; j < 3; j++) {
        sttreesBK[netID].nodes[i].nbr[j]  = sttrees[netID].nodes[i].nbr[j];
        sttreesBK[netID].nodes[i].edge[j] = sttrees[netID].nodes[i].edge[j];
      }
    }
    sttreesBK[netID].deg = sttrees[netID].deg;

    sttreesBK[netID].edges = (TreeEdge*)malloc(numEdges * sizeof(TreeEdge));

    for (edgeID = 0; edgeID < numEdges; edgeID++) {
      sttreesBK[netID].edges[edgeID].len = sttrees[netID].edges[edgeID].len;
      sttreesBK[netID].edges[edgeID].n1  = sttrees[netID].edges[edgeID].n1;
      sttreesBK[netID].edges[edgeID].n2  = sttrees[netID].edges[edgeID].n2;

      if (sttrees[netID].edges[edgeID].len >
          0) // only route the non-degraded edges (len>0)
      {
        sttreesBK[netID].edges[edgeID].route.routelen =
            sttrees[netID].edges[edgeID].route.routelen;
        sttreesBK[netID].edges[edgeID].route.gridsX = (short*)calloc(
            (sttrees[netID].edges[edgeID].route.routelen + 1), sizeof(short));
        sttreesBK[netID].edges[edgeID].route.gridsY = (short*)calloc(
            (sttrees[netID].edges[edgeID].route.routelen + 1), sizeof(short));

        for (i = 0; i <= sttrees[netID].edges[edgeID].route.routelen; i++) {
          sttreesBK[netID].edges[edgeID].route.gridsX[i] =
              sttrees[netID].edges[edgeID].route.gridsX[i];
          sttreesBK[netID].edges[edgeID].route.gridsY[i] =
              sttrees[netID].edges[edgeID].route.gridsY[i];
        }
      }
    }
  }
}

void copyBR() {
  short *gridsX, *gridsY;
  int i, j, netID, edgeID, numEdges, numNodes, grid, min_y, min_x;

  if (sttreesBK != NULL) {

    printf("copy BR working\n");

    for (netID = 0; netID < numValidNets; netID++) {
      numEdges = 2 * sttrees[netID].deg - 3;
      for (edgeID = 0; edgeID < numEdges; edgeID++) {
        if (sttrees[netID].edges[edgeID].len > 0) {
          free(sttrees[netID].edges[edgeID].route.gridsX);
          free(sttrees[netID].edges[edgeID].route.gridsY);
        }
      }
      free(sttrees[netID].nodes);
      free(sttrees[netID].edges);
    }
    free(sttrees);

    sttrees = (StTree*)malloc(numValidNets * sizeof(StTree));

    for (netID = 0; netID < numValidNets; netID++) {
      numNodes = 2 * sttreesBK[netID].deg - 2;
      numEdges = 2 * sttreesBK[netID].deg - 3;

      sttrees[netID].nodes = (TreeNode*)malloc(numNodes * sizeof(TreeNode));

      for (i = 0; i < numNodes; i++) {
        sttrees[netID].nodes[i].x = sttreesBK[netID].nodes[i].x;
        sttrees[netID].nodes[i].y = sttreesBK[netID].nodes[i].y;
        for (j = 0; j < 3; j++) {
          sttrees[netID].nodes[i].nbr[j]  = sttreesBK[netID].nodes[i].nbr[j];
          sttrees[netID].nodes[i].edge[j] = sttreesBK[netID].nodes[i].edge[j];
        }
      }

      sttrees[netID].edges = (TreeEdge*)malloc(numEdges * sizeof(TreeEdge));

      sttrees[netID].deg = sttreesBK[netID].deg;

      for (edgeID = 0; edgeID < numEdges; edgeID++) {
        sttrees[netID].edges[edgeID].len = sttreesBK[netID].edges[edgeID].len;
        sttrees[netID].edges[edgeID].n1  = sttreesBK[netID].edges[edgeID].n1;
        sttrees[netID].edges[edgeID].n2  = sttreesBK[netID].edges[edgeID].n2;

        sttrees[netID].edges[edgeID].route.type = MAZEROUTE;
        sttrees[netID].edges[edgeID].route.routelen =
            sttreesBK[netID].edges[edgeID].route.routelen;

        if (sttreesBK[netID].edges[edgeID].len >
            0) // only route the non-degraded edges (len>0)
        {
          sttrees[netID].edges[edgeID].route.type = MAZEROUTE;
          sttrees[netID].edges[edgeID].route.routelen =
              sttreesBK[netID].edges[edgeID].route.routelen;
          sttrees[netID].edges[edgeID].route.gridsX = (short*)calloc(
              (sttreesBK[netID].edges[edgeID].route.routelen + 1),
              sizeof(short));
          sttrees[netID].edges[edgeID].route.gridsY = (short*)calloc(
              (sttreesBK[netID].edges[edgeID].route.routelen + 1),
              sizeof(short));

          for (i = 0; i <= sttreesBK[netID].edges[edgeID].route.routelen; i++) {
            sttrees[netID].edges[edgeID].route.gridsX[i] =
                sttreesBK[netID].edges[edgeID].route.gridsX[i];
            sttrees[netID].edges[edgeID].route.gridsY[i] =
                sttreesBK[netID].edges[edgeID].route.gridsY[i];
            // printf("x %d y %d
            // ",sttrees[netID].edges[edgeID].route.gridsX[i],sttrees[netID].edges[edgeID].route.gridsY[i]);
          }
          // printf("\n");
        }
      }
    }
    /*
            for(netID=0; netID<numValidNets; netID++) {
                numEdges = 2 * sttreesBK[netID].deg -3;
                treeedges = sttreesBK[netID].edges;
                for(edgeID=0; edgeID<numEdges; edgeID++)
                {
                    if(sttrees[netID].edges[edgeID].len>0)
                    {
                        free (sttreesBK[netID].edges[edgeID].route.gridsX);
                        free (sttreesBK[netID].edges[edgeID].route.gridsY);
                    }
                }
                free(sttreesBK[netID].nodes);
                free(sttreesBK[netID].edges);
            }
            free(sttreesBK); */

    for (i = 0; i < yGrid; i++) {
      for (j = 0; j < xGrid - 1; j++) {

        grid                = i * (xGrid - 1) + j;
        h_edges[grid].usage = 0;
      }
    }
    for (i = 0; i < yGrid - 1; i++) {
      for (j = 0; j < xGrid; j++) {

        grid                = i * xGrid + j;
        v_edges[grid].usage = 0;
      }
    }
    for (netID = 0; netID < numValidNets; netID++) {
      numEdges = 2 * sttrees[netID].deg - 3;
      for (edgeID = 0; edgeID < numEdges; edgeID++) {
        if (sttrees[netID].edges[edgeID].len > 0) {
          gridsX = sttrees[netID].edges[edgeID].route.gridsX;
          gridsY = sttrees[netID].edges[edgeID].route.gridsY;
          for (i = 0; i < sttrees[netID].edges[edgeID].route.routelen; i++) {
            if (gridsX[i] == gridsX[i + 1]) // a vertical edge
            {
              min_y = min(gridsY[i], gridsY[i + 1]);
              v_edges[min_y * xGrid + gridsX[i]].usage += 1;
            } else /// if(gridsY[i]==gridsY[i+1])// a horizontal edge
            {
              min_x = min(gridsX[i], gridsX[i + 1]);
              h_edges[gridsY[i] * (xGrid - 1) + min_x].usage += 1;
            }
          }
        }
      }
    }
  }
}

void freeRR(void) {
  int netID, edgeID, numEdges;

  if (sttreesBK != NULL) {
    for (netID = 0; netID < numValidNets; netID++) {

      numEdges = 2 * sttreesBK[netID].deg - 3;
      for (edgeID = 0; edgeID < numEdges; edgeID++) {
        if (sttreesBK[netID].edges[edgeID].len > 0) {
          free(sttreesBK[netID].edges[edgeID].route.gridsX);
          free(sttreesBK[netID].edges[edgeID].route.gridsY);
        }
      }
      free(sttreesBK[netID].nodes);
      free(sttreesBK[netID].edges);
    }
    free(sttreesBK);
  }
}

#endif
>>>>>>> c8d644c5
<|MERGE_RESOLUTION|>--- conflicted
+++ resolved
@@ -1,4 +1,3 @@
-<<<<<<< HEAD
 #ifndef _UTILITY_H_
 #define _UTILITY_H_
 
@@ -167,7 +166,7 @@
         newCNT   = 0;
         routeLen = treeedge->route.routelen;
         //				printf("netID %d, edgeID %d, len %d\n",netID, edgeID,
-        //routeLen);
+        // routeLen);
         gridsX = treeedge->route.gridsX;
         gridsY = treeedge->route.gridsY;
         gridsL = treeedge->route.gridsL;
@@ -331,7 +330,7 @@
         newCNT   = 0;
         routeLen = treeedge->route.routelen;
         //				printf("netID %d, edgeID %d, len %d\n",netID, edgeID,
-        //routeLen);
+        // routeLen);
         n1     = treeedge->n1;
         n2     = treeedge->n2;
         gridsX = treeedge->route.gridsX;
@@ -598,7 +597,7 @@
     for (k = routelen; k >= 0; k--) {
       gridsL[k] = last_layer;
       if (viaLink[last_layer][k] == BIG_INT) {
-        //last_layer = last_layer;
+        // last_layer = last_layer;
       } else {
         last_layer = viaLink[last_layer][k];
       }
@@ -713,7 +712,7 @@
 
     for (k = 0; k <= routelen; k++) {
       if (viaLink[last_layer][k] == BIG_INT) {
-        //last_layer = last_layer;
+        // last_layer = last_layer;
       } else {
         last_layer = viaLink[last_layer][k];
       }
@@ -1452,7 +1451,7 @@
       // if(netID == 252163 && edgeID == 10)
       //	printf("checking src: %d %d gridstart: %d %d dst: %d %d gridend: %d
       //%d\n", y1, x1, gridsY[0],gridsX[0], y2, x2,
-      //gridsY[edgelength],gridsX[edgelength]);
+      // gridsY[edgelength],gridsX[edgelength]);
       if (gridsX[0] != x1 || gridsY[0] != y1) {
         printf("%d %d initial grid wrong y1 x1 [%d %d] , net start [%d %d] "
                "routelen %d\n ",
@@ -1845,1853 +1844,4 @@
   }
 }
 
-#endif
-=======
-#ifndef _UTILITY_H_
-#define _UTILITY_H_
-
-#include <stdio.h>
-#include <stdlib.h>
-
-#include "DataType.h"
-#include "flute.h"
-#include "DataProc.h"
-
-void printEdge(int netID, int edgeID) {
-  int i;
-  TreeEdge edge;
-  TreeNode* nodes;
-
-  edge  = sttrees[netID].edges[edgeID];
-  nodes = sttrees[netID].nodes;
-
-  printf("edge %d: (%d, %d)->(%d, %d)\n", edgeID, nodes[edge.n1].x,
-         nodes[edge.n1].y, nodes[edge.n2].x, nodes[edge.n2].y);
-  for (i = 0; i <= edge.route.routelen; i++) {
-    printf("(%d, %d) ", edge.route.gridsX[i], edge.route.gridsY[i]);
-  }
-  printf("\n");
-}
-
-void plotTree(int netID) {
-  short *gridsX, *gridsY;
-  int i, j, Zpoint, n1, n2, x1, x2, y1, y2, ymin, ymax, xmin, xmax;
-
-  RouteType routetype;
-  TreeEdge* treeedge;
-  TreeNode* treenodes;
-  FILE* fp;
-
-  xmin = ymin = 1e5;
-  xmax = ymax = 0;
-
-  fp = fopen("plottree", "w");
-  if (fp == NULL) {
-    printf("Error in opening file plottree\n");
-    exit(1);
-  }
-
-  treenodes = sttrees[netID].nodes;
-  for (i = 0; i < sttrees[netID].deg; i++) {
-    x1 = treenodes[i].x;
-    y1 = treenodes[i].y;
-    fprintf(fp, "%f %f\n", (float)x1 - 0.1, (float)y1);
-    fprintf(fp, "%f %f\n", (float)x1, (float)y1 - 0.1);
-    fprintf(fp, "%f %f\n", (float)x1 + 0.1, (float)y1);
-    fprintf(fp, "%f %f\n", (float)x1, (float)y1 + 0.1);
-    fprintf(fp, "%f %f\n", (float)x1 - 0.1, (float)y1);
-    fprintf(fp, "\n");
-  }
-  for (i = sttrees[netID].deg; i < sttrees[netID].deg * 2 - 2; i++) {
-    x1 = treenodes[i].x;
-    y1 = treenodes[i].y;
-    fprintf(fp, "%f %f\n", (float)x1 - 0.1, (float)y1 + 0.1);
-    fprintf(fp, "%f %f\n", (float)x1 + 0.1, (float)y1 - 0.1);
-    fprintf(fp, "\n");
-    fprintf(fp, "%f %f\n", (float)x1 + 0.1, (float)y1 + 0.1);
-    fprintf(fp, "%f %f\n", (float)x1 - 0.1, (float)y1 - 0.1);
-    fprintf(fp, "\n");
-  }
-
-  for (i = 0; i < sttrees[netID].deg * 2 - 3; i++) {
-    if (1) // i!=14)
-    {
-      treeedge = &(sttrees[netID].edges[i]);
-
-      n1   = treeedge->n1;
-      n2   = treeedge->n2;
-      x1   = treenodes[n1].x;
-      y1   = treenodes[n1].y;
-      x2   = treenodes[n2].x;
-      y2   = treenodes[n2].y;
-      xmin = min(xmin, min(x1, x2));
-      xmax = max(xmax, max(x1, x2));
-      ymin = min(ymin, min(y1, y2));
-      ymax = max(ymax, max(y1, y2));
-
-      routetype = treeedge->route.type;
-
-      if (routetype == LROUTE) // remove L routing
-      {
-        if (treeedge->route.xFirst) {
-          fprintf(fp, "%d %d\n", x1, y1);
-          fprintf(fp, "%d %d\n", x2, y1);
-          fprintf(fp, "%d %d\n", x2, y2);
-          fprintf(fp, "\n");
-        } else {
-          fprintf(fp, "%d %d\n", x1, y1);
-          fprintf(fp, "%d %d\n", x1, y2);
-          fprintf(fp, "%d %d\n", x2, y2);
-          fprintf(fp, "\n");
-        }
-      } else if (routetype == ZROUTE) {
-        Zpoint = treeedge->route.Zpoint;
-        if (treeedge->route.HVH) {
-          fprintf(fp, "%d %d\n", x1, y1);
-          fprintf(fp, "%d %d\n", Zpoint, y1);
-          fprintf(fp, "%d %d\n", Zpoint, y2);
-          fprintf(fp, "%d %d\n", x2, y2);
-          fprintf(fp, "\n");
-        } else {
-          fprintf(fp, "%d %d\n", x1, y1);
-          fprintf(fp, "%d %d\n", x1, Zpoint);
-          fprintf(fp, "%d %d\n", x2, Zpoint);
-          fprintf(fp, "%d %d\n", x2, y2);
-          fprintf(fp, "\n");
-        }
-      } else if (routetype == MAZEROUTE) {
-        gridsX = treeedge->route.gridsX;
-        gridsY = treeedge->route.gridsY;
-        for (j = 0; j <= treeedge->route.routelen; j++) {
-          fprintf(fp, "%d %d\n", gridsX[j], gridsY[j]);
-        }
-        fprintf(fp, "\n");
-      }
-    }
-  }
-
-  fprintf(fp, "%d %d\n", xmin - 2, ymin - 2);
-  fprintf(fp, "\n");
-  fprintf(fp, "%d %d\n", xmax + 2, ymax + 2);
-  fclose(fp);
-}
-
-void getlen() {
-  int i, edgeID, totlen = 0;
-  TreeEdge* treeedge;
-
-  for (i = 0; i < numValidNets; i++) {
-    for (edgeID = 0; edgeID < 2 * sttrees[i].deg - 3; edgeID++) {
-      treeedge = &(sttrees[i].edges[edgeID]);
-      if (treeedge->route.type < MAZEROUTE)
-        printf("wrong\n");
-      //                totlen += ADIFF(treenodes[treeedge->n1].x,
-      //                treenodes[treeedge->n2].x) +
-      //                ADIFF(treenodes[treeedge->n1].y,
-      //                treenodes[treeedge->n2].y);
-      else
-        totlen += treeedge->route.routelen;
-    }
-  }
-  printf("Routed len: %d\n", totlen);
-}
-
-void ConvertToFull3DType2() {
-  short *gridsX, *gridsY, *gridsL, tmpX[MAXLEN], tmpY[MAXLEN], tmpL[MAXLEN];
-  int k, netID, edgeID, routeLen;
-  int newCNT, numVIA, deg, j;
-  TreeEdge *treeedges, *treeedge;
-
-  numVIA = 0;
-
-  for (netID = 0; netID < numValidNets; netID++) {
-    treeedges = sttrees[netID].edges;
-    deg       = sttrees[netID].deg;
-
-    for (edgeID = 0; edgeID < 2 * deg - 3; edgeID++) {
-      treeedge = &(treeedges[edgeID]);
-      if (treeedge->len > 0) {
-
-        newCNT   = 0;
-        routeLen = treeedge->route.routelen;
-        //				printf("netID %d, edgeID %d, len %d\n",netID, edgeID,
-        // routeLen);
-        gridsX = treeedge->route.gridsX;
-        gridsY = treeedge->route.gridsY;
-        gridsL = treeedge->route.gridsL;
-        /*
-                        if (edgeID == treenodes[n1a].hID) {
-                            for (k = treenodes[n1a].botL; k <
-           treenodes[n1a].topL; k++) { tmpX[newCNT] = gridsX[0]; tmpY[newCNT] =
-           gridsY[0]; tmpL[newCNT] = k; newCNT++; numVIA++;
-                            }
-                        }
-                        */
-
-        // finish from n1->real route
-
-        for (j = 0; j < routeLen; j++) {
-          tmpX[newCNT] = gridsX[j];
-          tmpY[newCNT] = gridsY[j];
-          tmpL[newCNT] = gridsL[j];
-          newCNT++;
-
-          if (gridsL[j] > gridsL[j + 1]) {
-            for (k = gridsL[j]; k > gridsL[j + 1]; k--) {
-              tmpX[newCNT] = gridsX[j + 1];
-              tmpY[newCNT] = gridsY[j + 1];
-              tmpL[newCNT] = k;
-              newCNT++;
-              numVIA++;
-            }
-          } else if (gridsL[j] < gridsL[j + 1]) {
-            for (k = gridsL[j]; k < gridsL[j + 1]; k++) {
-              tmpX[newCNT] = gridsX[j + 1];
-              tmpY[newCNT] = gridsY[j + 1];
-              tmpL[newCNT] = k;
-              newCNT++;
-              numVIA++;
-            }
-          }
-        }
-        tmpX[newCNT] = gridsX[j];
-        tmpY[newCNT] = gridsY[j];
-        tmpL[newCNT] = gridsL[j];
-        newCNT++;
-
-        /*
-        if (edgeID == treenodes[n2a].hID) {
-            if (treenodes[n2a].topL != treenodes[n2a].botL)
-            for (k = treenodes[n2a].topL-1; k >= treenodes[n2a].botL; k--) {
-                tmpX[newCNT] = gridsX[routeLen];
-                tmpY[newCNT] = gridsY[routeLen];
-                tmpL[newCNT] = k;
-                newCNT++;
-                numVIA++;
-            }
-        }
-        */
-        // last grid -> node2 finished
-
-        if (treeedges[edgeID].route.type == MAZEROUTE) {
-          free(treeedges[edgeID].route.gridsX);
-          free(treeedges[edgeID].route.gridsY);
-          free(treeedges[edgeID].route.gridsL);
-        }
-        treeedge->route.gridsX   = (short*)calloc(newCNT, sizeof(short));
-        treeedge->route.gridsY   = (short*)calloc(newCNT, sizeof(short));
-        treeedge->route.gridsL   = (short*)calloc(newCNT, sizeof(short));
-        treeedge->route.type     = MAZEROUTE;
-        treeedge->route.routelen = newCNT - 1;
-
-        for (k = 0; k < newCNT; k++) {
-          treeedge->route.gridsX[k] = tmpX[k];
-          treeedge->route.gridsY[k] = tmpY[k];
-          treeedge->route.gridsL[k] = tmpL[k];
-        }
-      }
-      //			printEdge3D(netID, edgeID);
-    }
-  }
-  //	printf("Total number of via %d\n",numVIA);
-}
-
-static int comparePVMINX(const void* a, const void* b) {
-  if (((OrderNetPin*)a)->minX > ((OrderNetPin*)b)->minX)
-    return 1;
-  else if (((OrderNetPin*)a)->minX == ((OrderNetPin*)b)->minX)
-    return 0;
-  else
-    return -1;
-}
-
-static int comparePVPV(const void* a, const void* b) {
-  if (((OrderNetPin*)a)->npv > ((OrderNetPin*)b)->npv)
-    return 1;
-  else if (((OrderNetPin*)a)->npv == ((OrderNetPin*)b)->npv)
-    return 0;
-  else
-    return -1;
-}
-
-void netpinOrderInc() {
-  int j, d, ind, totalLength, xmin;
-  TreeNode* treenodes;
-  StTree* stree;
-
-  float npvalue;
-
-  numTreeedges = 0;
-  for (j = 0; j < numValidNets; j++) {
-    d = sttrees[j].deg;
-    numTreeedges += 2 * d - 3;
-  }
-
-  if (treeOrderPV != NULL) {
-    free(treeOrderPV);
-  }
-
-  treeOrderPV = (OrderNetPin*)malloc(numValidNets * sizeof(OrderNetPin));
-
-  for (j = 0; j < numValidNets; j++) {
-    xmin        = BIG_INT;
-    totalLength = 0;
-    treenodes   = sttrees[j].nodes;
-    stree       = &(sttrees[j]);
-    d           = stree->deg;
-    for (ind = 0; ind < 2 * d - 3; ind++) {
-      totalLength += stree->edges[ind].len;
-      if (xmin < treenodes[stree->edges[ind].n1].x) {
-        xmin = treenodes[stree->edges[ind].n1].x;
-      }
-    }
-
-    npvalue = (float)totalLength / d;
-
-    treeOrderPV[j].npv       = npvalue;
-    treeOrderPV[j].treeIndex = j;
-    treeOrderPV[j].minX      = xmin;
-  }
-
-  qsort(treeOrderPV, numValidNets, sizeof(OrderNetPin), comparePVMINX);
-  qsort(treeOrderPV, numValidNets, sizeof(OrderNetPin), comparePVPV);
-}
-
-void fillVIA() {
-  short tmpX[MAXLEN], tmpY[MAXLEN], *gridsX, *gridsY, *gridsL, tmpL[MAXLEN];
-  int k, netID, edgeID, routeLen, n1a, n2a;
-  int n1, n2, newCNT, numVIAT1, numVIAT2, deg, j;
-  TreeEdge *treeedges, *treeedge;
-  TreeNode* treenodes;
-
-  numVIAT1 = 0;
-  numVIAT2 = 0;
-
-  for (netID = 0; netID < numValidNets; netID++) {
-    treeedges = sttrees[netID].edges;
-    deg       = sttrees[netID].deg;
-    treenodes = sttrees[netID].nodes;
-
-    for (edgeID = 0; edgeID < 2 * deg - 3; edgeID++) {
-      treeedge = &(treeedges[edgeID]);
-      if (treeedge->len > 0) {
-
-        newCNT   = 0;
-        routeLen = treeedge->route.routelen;
-        //				printf("netID %d, edgeID %d, len %d\n",netID, edgeID,
-        // routeLen);
-        n1     = treeedge->n1;
-        n2     = treeedge->n2;
-        gridsX = treeedge->route.gridsX;
-        gridsY = treeedge->route.gridsY;
-        gridsL = treeedge->route.gridsL;
-
-        n1a = treenodes[n1].stackAlias;
-
-        n2a = treenodes[n2].stackAlias;
-
-        n1a = treeedge->n1a;
-        n2a = treeedge->n2a;
-
-        if (edgeID == treenodes[n1a].hID || edgeID == treenodes[n2a].hID) {
-
-          if (edgeID == treenodes[n1a].hID) {
-
-            for (k = treenodes[n1a].botL; k < treenodes[n1a].topL; k++) {
-              tmpX[newCNT] = gridsX[0];
-              tmpY[newCNT] = gridsY[0];
-              tmpL[newCNT] = k;
-              newCNT++;
-              if (n1a < deg) {
-                numVIAT1++;
-              } else {
-                numVIAT2++;
-              }
-            }
-          }
-
-          // finish from n1->real route
-
-          for (j = 0; j < routeLen; j++) {
-            tmpX[newCNT] = gridsX[j];
-            tmpY[newCNT] = gridsY[j];
-            tmpL[newCNT] = gridsL[j];
-            newCNT++;
-
-            /*						if (gridsL[j] > gridsL[j+1]) {
-                                        printf("fill via should not entered\n");
-                                        for (k = gridsL[j]; k > gridsL[j+1];
-               k--) { tmpX[newCNT] = gridsX[j+1]; tmpY[newCNT] = gridsY[j+1];
-                                            tmpL[newCNT] = k;
-                                            newCNT++;
-                                            numVIA++;
-                                        }
-                                    } else if (gridsL[j] < gridsL[j+1]){
-                                        printf("fill via should not entered\n");
-                                        for (k = gridsL[j]; k < gridsL[j+1];
-               k++) { tmpX[newCNT] = gridsX[j+1]; tmpY[newCNT] = gridsY[j+1];
-                                            tmpL[newCNT] = k;
-                                            newCNT++;
-                                            numVIA++;
-                                        }
-                                    }
-                                    */
-          }
-          tmpX[newCNT] = gridsX[j];
-          tmpY[newCNT] = gridsY[j];
-          tmpL[newCNT] = gridsL[j];
-          newCNT++;
-
-          if (edgeID == treenodes[n2a].hID) {
-            if (treenodes[n2a].topL != treenodes[n2a].botL)
-              for (k = treenodes[n2a].topL - 1; k >= treenodes[n2a].botL; k--) {
-                tmpX[newCNT] = gridsX[routeLen];
-                tmpY[newCNT] = gridsY[routeLen];
-                tmpL[newCNT] = k;
-                newCNT++;
-                if (n2a < deg) {
-                  numVIAT1++;
-                } else {
-                  numVIAT2++;
-                }
-              }
-          }
-          // last grid -> node2 finished
-
-          if (treeedges[edgeID].route.type == MAZEROUTE) {
-            free(treeedges[edgeID].route.gridsX);
-            free(treeedges[edgeID].route.gridsY);
-            free(treeedges[edgeID].route.gridsL);
-          }
-          treeedge->route.gridsX   = (short*)calloc(newCNT, sizeof(short));
-          treeedge->route.gridsY   = (short*)calloc(newCNT, sizeof(short));
-          treeedge->route.gridsL   = (short*)calloc(newCNT, sizeof(short));
-          treeedge->route.type     = MAZEROUTE;
-          treeedge->route.routelen = newCNT - 1;
-
-          for (k = 0; k < newCNT; k++) {
-            treeedge->route.gridsX[k] = tmpX[k];
-            treeedge->route.gridsY[k] = tmpY[k];
-            treeedge->route.gridsL[k] = tmpL[k];
-          }
-        } // if edgeID == treenodes[n1a].hID || edgeID == treenodes[n2a].hID
-      }
-      //			printEdge3D(netID, edgeID);
-    }
-  }
-  printf("via related to pin nodes %d\n", numVIAT1);
-  printf("via related stiner nodes %d\n", numVIAT2);
-}
-
-int threeDVIA() {
-  short* gridsL;
-  int netID, edgeID, deg;
-  int routeLen, numVIA, j;
-  TreeEdge *treeedges, *treeedge;
-
-  numVIA = 0;
-
-  for (netID = 0; netID < numValidNets; netID++) {
-    treeedges = sttrees[netID].edges;
-    deg       = sttrees[netID].deg;
-
-    for (edgeID = 0; edgeID < 2 * deg - 3; edgeID++) {
-
-      treeedge = &(treeedges[edgeID]);
-
-      if (treeedge->len > 0) {
-
-        routeLen = treeedge->route.routelen;
-        gridsL   = treeedge->route.gridsL;
-
-        for (j = 0; j < routeLen; j++) {
-          if (gridsL[j] != gridsL[j + 1]) {
-            numVIA++;
-          }
-        }
-      }
-    }
-  }
-
-  // printf("num of vias %d\n",numVIA);
-  return (numVIA);
-}
-
-void assignEdge(int netID, int edgeID, Bool processDIR) {
-
-  short *gridsX, *gridsY, *gridsL;
-  int i, k, l, grid, min_x, min_y, routelen, n1a, n2a, last_layer;
-  int min_result, endLayer = 0;
-  TreeEdge *treeedges, *treeedge;
-  TreeNode* treenodes;
-
-  treeedges = sttrees[netID].edges;
-  treenodes = sttrees[netID].nodes;
-  treeedge  = &(treeedges[edgeID]);
-
-  gridsX = treeedge->route.gridsX;
-  gridsY = treeedge->route.gridsY;
-  gridsL = treeedge->route.gridsL;
-
-  routelen = treeedge->route.routelen;
-  n1a      = treeedge->n1a;
-  n2a      = treeedge->n2a;
-
-  for (l = 0; l < numLayers; l++) {
-    for (k = 0; k <= routelen; k++) {
-      gridD[l][k]   = BIG_INT;
-      viaLink[l][k] = BIG_INT;
-    }
-  }
-
-  for (k = 0; k < routelen; k++) {
-    if (gridsX[k] == gridsX[k + 1]) {
-      min_y = min(gridsY[k], gridsY[k + 1]);
-      for (l = 0; l < numLayers; l++) {
-        grid            = l * gridV + min_y * xGrid + gridsX[k];
-        layerGrid[l][k] = v_edges3D[grid].cap - v_edges3D[grid].usage;
-      }
-    } else {
-      min_x = min(gridsX[k], gridsX[k + 1]);
-      for (l = 0; l < numLayers; l++) {
-        grid            = l * gridH + gridsY[k] * (xGrid - 1) + min_x;
-        layerGrid[l][k] = h_edges3D[grid].cap - h_edges3D[grid].usage;
-      }
-    }
-  }
-
-  if (processDIR) {
-    if (treenodes[n1a].assigned) {
-      for (l = treenodes[n1a].botL; l <= treenodes[n1a].topL; l++) {
-        gridD[l][0] = 0;
-      }
-    } else {
-      printf("warning, start point not assigned\n");
-      fflush(stdout);
-    }
-
-    for (k = 0; k < routelen; k++) {
-      for (l = 0; l < numLayers; l++) {
-        for (i = 0; i < numLayers; i++) {
-          if (k == 0) {
-            if (l != i) {
-              if (gridD[i][k] > gridD[l][k] + ADIFF(i, l) * 2) {
-                gridD[i][k]   = gridD[l][k] + ADIFF(i, l) * 2;
-                viaLink[i][k] = l;
-              }
-            }
-          } else {
-            if (l != i) {
-              if (gridD[i][k] > gridD[l][k] + ADIFF(i, l) * 3) {
-                gridD[i][k]   = gridD[l][k] + ADIFF(i, l) * 3;
-                viaLink[i][k] = l;
-              }
-            }
-          }
-        }
-      }
-      for (l = 0; l < numLayers; l++) {
-        if (layerGrid[l][k] > 0) {
-          gridD[l][k + 1] = gridD[l][k] + 1;
-        } else {
-          gridD[l][k + 1] = gridD[l][k] + BIG_INT;
-        }
-      }
-    }
-
-    for (l = 0; l < numLayers; l++) {
-      for (i = 0; i < numLayers; i++) {
-        if (l != i) {
-          if (gridD[i][k] >
-              gridD[l][k] + ADIFF(i, l) * 1) { //+ ADIFF(i,l) * 3 ) {
-            gridD[i][k]   = gridD[l][k] + ADIFF(i, l) * 1; //+ ADIFF(i,l) * 3 ;
-            viaLink[i][k] = l;
-          }
-        }
-      }
-    }
-
-    k = routelen;
-
-    if (treenodes[n2a].assigned) {
-      min_result = BIG_INT;
-      for (i = treenodes[n2a].topL; i >= treenodes[n2a].botL; i--) {
-        if (gridD[i][routelen] < min_result) {
-          min_result = gridD[i][routelen];
-          endLayer   = i;
-        }
-      }
-    } else {
-      min_result = gridD[0][routelen];
-      endLayer   = 0;
-      for (i = 0; i < numLayers; i++) {
-        if (gridD[i][routelen] < min_result) {
-          min_result = gridD[i][routelen];
-          endLayer   = i;
-        }
-      }
-    }
-
-    k = routelen;
-
-    if (viaLink[endLayer][routelen] == BIG_INT) {
-
-      last_layer = endLayer;
-      // printf("endlayer: %d\n", last_layer);
-    } else {
-      last_layer = viaLink[endLayer][routelen];
-      // printf("vialink last layer: %d\n", last_layer);
-    }
-
-    for (k = routelen; k >= 0; k--) {
-      gridsL[k] = last_layer;
-      if (viaLink[last_layer][k] == BIG_INT) {
-        last_layer = last_layer;
-      } else {
-        last_layer = viaLink[last_layer][k];
-      }
-    }
-
-    if (gridsL[0] < treenodes[n1a].botL) {
-      treenodes[n1a].botL = gridsL[0];
-      treenodes[n1a].lID  = edgeID;
-    }
-    if (gridsL[0] > treenodes[n1a].topL) {
-      treenodes[n1a].topL = gridsL[0];
-      treenodes[n1a].hID  = edgeID;
-    }
-
-    k = routelen;
-    if (treenodes[n2a].assigned) {
-
-      if (gridsL[routelen] < treenodes[n2a].botL) {
-        treenodes[n2a].botL = gridsL[routelen];
-        treenodes[n2a].lID  = edgeID;
-      }
-      if (gridsL[routelen] > treenodes[n2a].topL) {
-        treenodes[n2a].topL = gridsL[routelen];
-        treenodes[n2a].hID  = edgeID;
-      }
-
-    } else {
-      // treenodes[n2a].assigned = TRUE;
-      treenodes[n2a].topL = gridsL[routelen]; // max(endLayer,
-                                              // gridsL[routelen]);
-      treenodes[n2a].botL = gridsL[routelen]; // min(endLayer,
-                                              // gridsL[routelen]);
-      treenodes[n2a].lID = treenodes[n2a].hID = edgeID;
-    }
-
-    if (treenodes[n2a].assigned) {
-      if (gridsL[routelen] > treenodes[n2a].topL ||
-          gridsL[routelen] < treenodes[n2a].botL) {
-        printf("target ending layer out of range\n");
-      }
-    }
-
-  } else {
-
-    if (treenodes[n2a].assigned) {
-      for (l = treenodes[n2a].botL; l <= treenodes[n2a].topL; l++) {
-        gridD[l][routelen] = 0;
-      }
-    }
-
-    for (k = routelen; k > 0; k--) {
-      for (l = 0; l < numLayers; l++) {
-        for (i = 0; i < numLayers; i++) {
-          if (k == routelen) {
-            if (l != i) {
-              if (gridD[i][k] > gridD[l][k] + ADIFF(i, l) * 2) {
-                gridD[i][k]   = gridD[l][k] + ADIFF(i, l) * 2;
-                viaLink[i][k] = l;
-              }
-            }
-          } else {
-            if (l != i) {
-              if (gridD[i][k] > gridD[l][k] + ADIFF(i, l) * 3) {
-                gridD[i][k]   = gridD[l][k] + ADIFF(i, l) * 3;
-                viaLink[i][k] = l;
-              }
-            }
-          }
-        }
-      }
-      for (l = 0; l < numLayers; l++) {
-        if (layerGrid[l][k - 1] > 0) {
-          gridD[l][k - 1] = gridD[l][k] + 1;
-        } else {
-          gridD[l][k - 1] = gridD[l][k] + BIG_INT;
-        }
-      }
-    }
-
-    for (l = 0; l < numLayers; l++) {
-      for (i = 0; i < numLayers; i++) {
-        if (l != i) {
-          if (gridD[i][0] > gridD[l][0] + ADIFF(i, l) * 1) {
-            gridD[i][0]   = gridD[l][0] + ADIFF(i, l) * 1;
-            viaLink[i][0] = l;
-          }
-        }
-      }
-    }
-
-    if (treenodes[n1a].assigned) {
-      min_result = BIG_INT;
-      for (i = treenodes[n1a].topL; i >= treenodes[n1a].botL; i--) {
-        if (gridD[i][k] < min_result) {
-          min_result = gridD[i][0];
-          endLayer   = i;
-        }
-      }
-
-    } else {
-      min_result = gridD[0][k];
-      endLayer   = 0;
-      for (i = 0; i < numLayers; i++) {
-        if (gridD[i][k] < min_result) {
-          min_result = gridD[i][k];
-          endLayer   = i;
-        }
-      }
-    }
-
-    last_layer = endLayer;
-
-    for (k = 0; k <= routelen; k++) {
-      if (viaLink[last_layer][k] == BIG_INT) {
-        last_layer = last_layer;
-      } else {
-        last_layer = viaLink[last_layer][k];
-      }
-      gridsL[k] = last_layer;
-    }
-
-    gridsL[routelen] = gridsL[routelen - 1];
-
-    if (gridsL[routelen] < treenodes[n2a].botL) {
-      treenodes[n2a].botL = gridsL[routelen];
-      treenodes[n2a].lID  = edgeID;
-    }
-    if (gridsL[routelen] > treenodes[n2a].topL) {
-      treenodes[n2a].topL = gridsL[routelen];
-      treenodes[n2a].hID  = edgeID;
-    }
-
-    if (treenodes[n1a].assigned) {
-
-      if (gridsL[0] < treenodes[n1a].botL) {
-        treenodes[n1a].botL = gridsL[0];
-        treenodes[n1a].lID  = edgeID;
-      }
-      if (gridsL[0] > treenodes[n1a].topL) {
-        treenodes[n1a].topL = gridsL[0];
-        treenodes[n1a].hID  = edgeID;
-      }
-
-    } else {
-      // treenodes[n1a].assigned = TRUE;
-      treenodes[n1a].topL = gridsL[0]; // max(endLayer, gridsL[0]);
-      treenodes[n1a].botL = gridsL[0]; // min(endLayer, gridsL[0]);
-      treenodes[n1a].lID = treenodes[n1a].hID = edgeID;
-    }
-  }
-  treeedge->assigned = TRUE;
-
-  for (k = 0; k < routelen; k++) {
-    if (gridsX[k] == gridsX[k + 1]) {
-      min_y = min(gridsY[k], gridsY[k + 1]);
-      grid  = gridsL[k] * gridV + min_y * xGrid + gridsX[k];
-
-      if (v_edges3D[grid].usage < v_edges3D[grid].cap) {
-        v_edges3D[grid].usage++;
-
-      } else {
-        v_edges3D[grid].usage++;
-      }
-
-    } else {
-      min_x = min(gridsX[k], gridsX[k + 1]);
-      grid  = gridsL[k] * gridH + gridsY[k] * (xGrid - 1) + min_x;
-
-      if (h_edges3D[grid].usage < h_edges3D[grid].cap) {
-        h_edges3D[grid].usage++;
-      } else {
-        h_edges3D[grid].usage++;
-      }
-    }
-  }
-}
-
-void newLayerAssignmentV4() {
-  short* gridsL;
-  int i, k, netID, edgeID, nodeID, routeLen;
-  int n1, n2, connectionCNT, deg;
-
-  int n1a, n2a;
-  int quehead, quetail;
-  int edgeQueue[5000];
-  int sumcheck = 0;
-
-  TreeEdge *treeedges, *treeedge;
-  TreeNode* treenodes;
-
-  for (netID = 0; netID < numValidNets; netID++) {
-    treeedges = sttrees[netID].edges;
-    treenodes = sttrees[netID].nodes;
-    deg       = sttrees[netID].deg;
-    for (edgeID = 0; edgeID < 2 * deg - 3; edgeID++) {
-
-      treeedge = &(treeedges[edgeID]);
-      if (treeedge->len > 0) {
-
-        routeLen               = treeedge->route.routelen;
-        treeedge->route.gridsL = (short*)calloc((routeLen + 1), sizeof(short));
-        treeedge->assigned     = FALSE;
-      }
-    }
-  }
-  netpinOrderInc();
-
-  for (i = 0; i < numValidNets; i++) {
-
-    netID     = treeOrderPV[i].treeIndex;
-    treeedges = sttrees[netID].edges;
-    treenodes = sttrees[netID].nodes;
-    deg       = sttrees[netID].deg;
-    quehead = quetail = 0;
-
-    for (nodeID = 0; nodeID < deg; nodeID++) {
-      for (k = 0; k < treenodes[nodeID].conCNT; k++) {
-        edgeID = treenodes[nodeID].eID[k];
-        if (!treeedges[edgeID].assigned) {
-          edgeQueue[quetail]         = edgeID;
-          treeedges[edgeID].assigned = TRUE;
-          quetail++;
-        }
-      }
-    }
-
-    while (quehead != quetail) {
-      edgeID   = edgeQueue[quehead];
-      treeedge = &(treeedges[edgeID]);
-      sumcheck += treeedge->route.routelen;
-      if (treenodes[treeedge->n1a].assigned) {
-        assignEdge(netID, edgeID, 1);
-        treeedge->assigned = TRUE;
-        if (!treenodes[treeedge->n2a].assigned) {
-          for (k = 0; k < treenodes[treeedge->n2a].conCNT; k++) {
-            edgeID = treenodes[treeedge->n2a].eID[k];
-            if (!treeedges[edgeID].assigned) {
-              edgeQueue[quetail]         = edgeID;
-              treeedges[edgeID].assigned = TRUE;
-              quetail++;
-            }
-          }
-          treenodes[treeedge->n2a].assigned = TRUE;
-        }
-      } else {
-        assignEdge(netID, edgeID, 0);
-        treeedge->assigned = TRUE;
-        if (!treenodes[treeedge->n1a].assigned) {
-          for (k = 0; k < treenodes[treeedge->n1a].conCNT; k++) {
-            edgeID = treenodes[treeedge->n1a].eID[k];
-            if (!treeedges[edgeID].assigned) {
-              edgeQueue[quetail]         = edgeID;
-              treeedges[edgeID].assigned = TRUE;
-              quetail++;
-            }
-          }
-          treenodes[treeedge->n1a].assigned = TRUE;
-        }
-      }
-      quehead++;
-    }
-
-    deg = sttrees[netID].deg;
-
-    for (nodeID = 0; nodeID < 2 * deg - 2; nodeID++) {
-      treenodes[nodeID].topL     = -1;
-      treenodes[nodeID].botL     = numLayers;
-      treenodes[nodeID].conCNT   = 0;
-      treenodes[nodeID].hID      = BIG_INT;
-      treenodes[nodeID].lID      = BIG_INT;
-      treenodes[nodeID].status   = 0;
-      treenodes[nodeID].assigned = FALSE;
-
-      if (nodeID < deg) {
-        treenodes[nodeID].botL     = 0;
-        treenodes[nodeID].assigned = TRUE;
-        treenodes[nodeID].status   = 1;
-      }
-    }
-
-    for (edgeID = 0; edgeID < 2 * deg - 3; edgeID++) {
-
-      treeedge = &(treeedges[edgeID]);
-
-      if (treeedge->len > 0) {
-
-        routeLen = treeedge->route.routelen;
-
-        n1     = treeedge->n1;
-        n2     = treeedge->n2;
-        gridsL = treeedge->route.gridsL;
-
-        n1a                                   = treenodes[n1].stackAlias;
-        n2a                                   = treenodes[n2].stackAlias;
-        connectionCNT                         = treenodes[n1a].conCNT;
-        treenodes[n1a].heights[connectionCNT] = gridsL[0];
-        treenodes[n1a].eID[connectionCNT]     = edgeID;
-        treenodes[n1a].conCNT++;
-
-        if (gridsL[0] > treenodes[n1a].topL) {
-          treenodes[n1a].hID  = edgeID;
-          treenodes[n1a].topL = gridsL[0];
-        }
-        if (gridsL[0] < treenodes[n1a].botL) {
-          treenodes[n1a].lID  = edgeID;
-          treenodes[n1a].botL = gridsL[0];
-        }
-
-        treenodes[n1a].assigned = TRUE;
-
-        connectionCNT                         = treenodes[n2a].conCNT;
-        treenodes[n2a].heights[connectionCNT] = gridsL[routeLen];
-        treenodes[n2a].eID[connectionCNT]     = edgeID;
-        treenodes[n2a].conCNT++;
-        if (gridsL[routeLen] > treenodes[n2a].topL) {
-          treenodes[n2a].hID  = edgeID;
-          treenodes[n2a].topL = gridsL[routeLen];
-        }
-        if (gridsL[routeLen] < treenodes[n2a].botL) {
-          treenodes[n2a].lID  = edgeID;
-          treenodes[n2a].botL = gridsL[routeLen];
-        }
-
-        treenodes[n2a].assigned = TRUE;
-
-      } // edge len > 0
-    }   // eunmerating edges
-  }
-
-  // printf("sum check number 2 %d\n",sumcheck);
-}
-
-void newLA() {
-  int netID, d, k, edgeID, deg, numpoints, n1, n2;
-  Bool redundant;
-  TreeEdge *treeedges, *treeedge;
-  TreeNode* treenodes;
-
-  for (netID = 0; netID < numValidNets; netID++) {
-    treeedges = sttrees[netID].edges;
-    treenodes = sttrees[netID].nodes;
-    deg       = sttrees[netID].deg;
-
-    numpoints = 0;
-
-    for (d = 0; d < 2 * deg - 2; d++) {
-      treenodes[d].topL = -1;
-      treenodes[d].botL = numLayers;
-      // treenodes[d].l = 0;
-      treenodes[d].assigned   = FALSE;
-      treenodes[d].stackAlias = d;
-      treenodes[d].conCNT     = 0;
-      treenodes[d].hID        = BIG_INT;
-      treenodes[d].lID        = BIG_INT;
-      treenodes[d].status     = 0;
-
-      if (d < deg) {
-        treenodes[d].botL = treenodes[d].topL = 0;
-        // treenodes[d].l = 0;
-        treenodes[d].assigned = TRUE;
-        treenodes[d].status   = 1;
-
-        xcor[numpoints] = treenodes[d].x;
-        ycor[numpoints] = treenodes[d].y;
-        dcor[numpoints] = d;
-        numpoints++;
-      } else {
-        redundant = FALSE;
-        for (k = 0; k < numpoints; k++) {
-          if ((treenodes[d].x == xcor[k]) && (treenodes[d].y == ycor[k])) {
-            treenodes[d].stackAlias = dcor[k];
-
-            redundant = TRUE;
-            break;
-          }
-        }
-        if (!redundant) {
-          xcor[numpoints] = treenodes[d].x;
-          ycor[numpoints] = treenodes[d].y;
-          dcor[numpoints] = d;
-          numpoints++;
-        }
-      }
-    }
-  }
-
-  for (netID = 0; netID < numValidNets; netID++) {
-    treeedges = sttrees[netID].edges;
-    treenodes = sttrees[netID].nodes;
-    deg       = sttrees[netID].deg;
-
-    for (edgeID = 0; edgeID < 2 * deg - 3; edgeID++) {
-      treeedge = &(treeedges[edgeID]);
-      if (treeedge->len > 0) {
-
-        n1 = treeedge->n1;
-        n2 = treeedge->n2;
-
-        treeedge->n1a = treenodes[n1].stackAlias;
-        treenodes[treeedge->n1a].eID[treenodes[treeedge->n1a].conCNT] = edgeID;
-        treenodes[treeedge->n1a].conCNT++;
-        treeedge->n2a = treenodes[n2].stackAlias;
-        treenodes[treeedge->n2a].eID[treenodes[treeedge->n2a].conCNT] = edgeID;
-        treenodes[treeedge->n2a].conCNT++;
-      }
-    }
-  }
-
-  printf("node processing\n");
-  newLayerAssignmentV4();
-  printf("layer assignment\n");
-  ConvertToFull3DType2();
-}
-
-void printEdge3D(int netID, int edgeID) {
-  int i;
-  TreeEdge edge;
-  TreeNode* nodes;
-
-  edge  = sttrees[netID].edges[edgeID];
-  nodes = sttrees[netID].nodes;
-
-  printf("edge %d: n1 %d (%d, %d)-> n2 %d(%d, %d)\n", edgeID, edge.n1,
-         nodes[edge.n1].x, nodes[edge.n1].y, edge.n2, nodes[edge.n2].x,
-         nodes[edge.n2].y);
-  if (edge.len > 0) {
-    for (i = 0; i <= edge.route.routelen; i++) {
-      printf("(%d, %d,%d) ", edge.route.gridsX[i], edge.route.gridsY[i],
-             edge.route.gridsL[i]);
-    }
-    printf("\n");
-  }
-}
-
-void printTree3D(int netID) {
-  int edgeID, nodeID;
-  for (nodeID = 0; nodeID < 2 * sttrees[netID].deg - 2; nodeID++) {
-    printf("nodeID %d,  [%d, %d]\n", nodeID, sttrees[netID].nodes[nodeID].y,
-           sttrees[netID].nodes[nodeID].x);
-  }
-
-  for (edgeID = 0; edgeID < 2 * sttrees[netID].deg - 3; edgeID++) {
-    printEdge3D(netID, edgeID);
-  }
-}
-
-void checkRoute3D() {
-  short *gridsX, *gridsY, *gridsL;
-  int i, netID, edgeID, nodeID, edgelength;
-  int n1, n2, x1, y1, x2, y2, deg;
-  int distance;
-  Bool gridFlag;
-  TreeEdge* treeedge;
-  TreeNode* treenodes;
-
-  for (netID = 0; netID < numValidNets; netID++) {
-
-    treenodes = sttrees[netID].nodes;
-    deg       = sttrees[netID].deg;
-
-    for (nodeID = 0; nodeID < 2 * deg - 2; nodeID++) {
-      if (nodeID < deg) {
-        if (treenodes[nodeID].botL != 0) {
-          printf("causing pin node floating\n");
-        }
-
-        if (treenodes[nodeID].botL > treenodes[nodeID].topL) {
-          // printf("pin node l %d h %d wrong lid %d hid %d\n",
-          // treenodes[nodeID].botL, treenodes[nodeID].topL,
-          // treenodes[nodeID].lID, treenodes[nodeID].hID);
-        }
-      }
-    }
-    for (edgeID = 0; edgeID < 2 * sttrees[netID].deg - 3; edgeID++) {
-      if (sttrees[netID].edges[edgeID].len == 0) {
-        continue;
-      }
-      treeedge   = &(sttrees[netID].edges[edgeID]);
-      edgelength = treeedge->route.routelen;
-      n1         = treeedge->n1;
-      n2         = treeedge->n2;
-      x1         = treenodes[n1].x;
-      y1         = treenodes[n1].y;
-      x2         = treenodes[n2].x;
-      y2         = treenodes[n2].y;
-      gridsX     = treeedge->route.gridsX;
-      gridsY     = treeedge->route.gridsY;
-      gridsL     = treeedge->route.gridsL;
-
-      gridFlag = FALSE;
-
-      if (gridsX[0] != x1 || gridsY[0] != y1) {
-        printf("net[%d] edge[%d] start node wrong, net deg %d, n1 %d\n", netID,
-               edgeID, deg, n1);
-        printEdge3D(netID, edgeID);
-      }
-      if (gridsX[edgelength] != x2 || gridsY[edgelength] != y2) {
-        printf("net[%d] edge[%d] end node wrong, net deg %d, n2 %d\n", netID,
-               edgeID, deg, n2);
-        printEdge3D(netID, edgeID);
-      }
-      for (i = 0; i < treeedge->route.routelen; i++) {
-        distance = ADIFF(gridsX[i + 1], gridsX[i]) +
-                   ADIFF(gridsY[i + 1], gridsY[i]) +
-                   ADIFF(gridsL[i + 1], gridsL[i]);
-        if (distance > 1 || distance < 0) {
-          gridFlag = TRUE;
-          printf("net[%d] edge[%d] maze route wrong, distance %d, i %d\n",
-                 netID, edgeID, distance, i);
-          printf("current [%d, %d, %d], next [%d, %d, %d]", gridsL[i],
-                 gridsY[i], gridsX[i], gridsL[i + 1], gridsY[i + 1],
-                 gridsX[i + 1]);
-        }
-      }
-
-      for (i = 0; i <= treeedge->route.routelen; i++) {
-        if (gridsL[i] < 0) {
-          printf("gridsL less than 0, %d\n", gridsL[i]);
-        }
-      }
-      if (gridFlag) {
-        printEdge3D(netID, edgeID);
-      }
-    }
-  }
-}
-
-void write3D() {
-  short *gridsX, *gridsY, *gridsL;
-  int netID, i, edgeID, deg, lastX, lastY, lastL, xreal, yreal, routeLen;
-  TreeEdge *treeedges, *treeedge;
-  FILE* fp;
-  TreeEdge edge;
-
-  fp = fopen("output.out", "w");
-  if (fp == NULL) {
-    printf("Error in opening %s\n", "output.out");
-    exit(1);
-  }
-
-  for (netID = 0; netID < numValidNets; netID++) {
-    fprintf(fp, "%s %d\n", nets[netID]->name, netID);
-    treeedges = sttrees[netID].edges;
-    deg       = sttrees[netID].deg;
-
-    for (edgeID = 0; edgeID < 2 * deg - 3; edgeID++) {
-      edge     = sttrees[netID].edges[edgeID];
-      treeedge = &(treeedges[edgeID]);
-      if (treeedge->len > 0) {
-
-        routeLen = treeedge->route.routelen;
-        gridsX   = treeedge->route.gridsX;
-        gridsY   = treeedge->route.gridsY;
-        gridsL   = treeedge->route.gridsL;
-        lastX    = wTile * (gridsX[0] + 0.5) + xcorner;
-        lastY    = hTile * (gridsY[0] + 0.5) + ycorner;
-        lastL    = gridsL[0];
-        for (i = 1; i <= routeLen; i++) {
-          xreal = wTile * (gridsX[i] + 0.5) + xcorner;
-          yreal = hTile * (gridsY[i] + 0.5) + ycorner;
-
-          fprintf(fp, "(%d,%d,%d)-(%d,%d,%d)\n", lastX, lastY, lastL + 1, xreal,
-                  yreal, gridsL[i] + 1);
-          lastX = xreal;
-          lastY = yreal;
-          lastL = gridsL[i];
-        }
-      }
-    }
-    fprintf(fp, "!\n");
-  }
-  fclose(fp);
-}
-
-static int compareTEL(const void* a, const void* b) {
-  if (((OrderTree*)a)->xmin < ((OrderTree*)b)->xmin)
-    return 1;
-  else if (((OrderTree*)a)->xmin == ((OrderTree*)b)->xmin)
-    return 0;
-  else
-    return -1;
-}
-
-void StNetOrder() {
-  short *gridsX, *gridsY;
-  int i, j, d, ind, grid, min_x, min_y;
-  TreeEdge *treeedges, *treeedge;
-  StTree* stree;
-
-  numTreeedges = 0;
-
-  if (treeOrderCong != NULL) {
-    free(treeOrderCong);
-  }
-
-  treeOrderCong = (OrderTree*)malloc(numValidNets * sizeof(OrderTree));
-
-  i = 0;
-  for (j = 0; j < numValidNets; j++) {
-    stree                      = &(sttrees[j]);
-    d                          = stree->deg;
-    treeOrderCong[j].xmin      = 0;
-    treeOrderCong[j].treeIndex = j;
-    for (ind = 0; ind < 2 * d - 3; ind++) {
-      treeedges = stree->edges;
-      treeedge  = &(treeedges[ind]);
-
-      gridsX = treeedge->route.gridsX;
-      gridsY = treeedge->route.gridsY;
-      for (i = 0; i < treeedge->route.routelen; i++) {
-        if (gridsX[i] == gridsX[i + 1]) // a vertical edge
-        {
-          min_y = min(gridsY[i], gridsY[i + 1]);
-          grid  = min_y * xGrid + gridsX[i];
-          treeOrderCong[j].xmin +=
-              max(0, v_edges[grid].usage - v_edges[grid].cap);
-        } else /// if(gridsY[i]==gridsY[i+1])// a horizontal edge
-        {
-          min_x = min(gridsX[i], gridsX[i + 1]);
-          grid  = gridsY[i] * (xGrid - 1) + min_x;
-          treeOrderCong[j].xmin +=
-              max(0, h_edges[grid].usage - h_edges[grid].cap);
-        }
-      }
-    }
-  }
-
-  qsort(treeOrderCong, numValidNets, sizeof(OrderTree), compareTEL);
-}
-
-void recoverEdge(int netID, int edgeID) {
-  short *gridsX, *gridsY, *gridsL;
-  int i, grid, ymin, xmin, n1a, n2a;
-  int connectionCNT, routeLen;
-  TreeEdge *treeedges, *treeedge;
-  TreeNode* treenodes;
-
-  treeedges = sttrees[netID].edges;
-  treeedge  = &(treeedges[edgeID]);
-
-  routeLen = treeedge->route.routelen;
-
-  if (treeedge->len == 0) {
-    printf("trying to recover an 0 length edge\n");
-    exit(0);
-  }
-
-  treenodes = sttrees[netID].nodes;
-
-  gridsX = treeedge->route.gridsX;
-  gridsY = treeedge->route.gridsY;
-  gridsL = treeedge->route.gridsL;
-
-  n1a = treeedge->n1a;
-  n2a = treeedge->n2a;
-
-  connectionCNT                         = treenodes[n1a].conCNT;
-  treenodes[n1a].heights[connectionCNT] = gridsL[0];
-  treenodes[n1a].eID[connectionCNT]     = edgeID;
-  treenodes[n1a].conCNT++;
-
-  if (gridsL[0] > treenodes[n1a].topL) {
-    treenodes[n1a].hID  = edgeID;
-    treenodes[n1a].topL = gridsL[0];
-  }
-  if (gridsL[0] < treenodes[n1a].botL) {
-    treenodes[n1a].lID  = edgeID;
-    treenodes[n1a].botL = gridsL[0];
-  }
-
-  treenodes[n1a].assigned = TRUE;
-
-  connectionCNT                         = treenodes[n2a].conCNT;
-  treenodes[n2a].heights[connectionCNT] = gridsL[routeLen];
-  treenodes[n2a].eID[connectionCNT]     = edgeID;
-  treenodes[n2a].conCNT++;
-  if (gridsL[routeLen] > treenodes[n2a].topL) {
-    treenodes[n2a].hID  = edgeID;
-    treenodes[n2a].topL = gridsL[routeLen];
-  }
-  if (gridsL[routeLen] < treenodes[n2a].botL) {
-    treenodes[n2a].lID  = edgeID;
-    treenodes[n2a].botL = gridsL[routeLen];
-  }
-
-  treenodes[n2a].assigned = TRUE;
-
-  for (i = 0; i < treeedge->route.routelen; i++) {
-    if (gridsL[i] == gridsL[i + 1]) {
-      if (gridsX[i] == gridsX[i + 1]) // a vertical edge
-      {
-        ymin = min(gridsY[i], gridsY[i + 1]);
-        grid = gridsL[i] * gridV + ymin * xGrid + gridsX[i];
-        v_edges3D[grid].usage += 1;
-      } else if (gridsY[i] == gridsY[i + 1]) // a horizontal edge
-      {
-        xmin = min(gridsX[i], gridsX[i + 1]);
-        grid = gridsL[i] * gridH + gridsY[i] * (xGrid - 1) + xmin;
-        h_edges3D[grid].usage += 1;
-      }
-    }
-  }
-}
-
-void checkUsage() {
-  short *gridsX, *gridsY;
-  int netID, i, k, edgeID, deg;
-  int j, cnt;
-  Bool redsus;
-  TreeEdge *treeedges, *treeedge;
-  TreeEdge edge;
-
-  for (netID = 0; netID < numValidNets; netID++) {
-    treeedges = sttrees[netID].edges;
-    deg       = sttrees[netID].deg;
-
-    for (edgeID = 0; edgeID < 2 * deg - 3; edgeID++) {
-      edge     = sttrees[netID].edges[edgeID];
-      treeedge = &(treeedges[edgeID]);
-      if (treeedge->len > 0) {
-
-        gridsX = treeedge->route.gridsX;
-        gridsY = treeedge->route.gridsY;
-
-        redsus = TRUE;
-
-        while (redsus) {
-          redsus = FALSE;
-
-          for (i = 0; i <= treeedge->route.routelen; i++) {
-            for (j = 0; j < i; j++) {
-              if (gridsX[i] == gridsX[j] &&
-                  gridsY[i] == gridsY[j]) // a vertical edge
-              {
-                cnt = 1;
-                for (k = i + 1; k <= treeedge->route.routelen; k++) {
-                  gridsX[j + cnt] = gridsX[k];
-                  gridsY[j + cnt] = gridsY[k];
-                  cnt++;
-                }
-                treeedge->route.routelen -= i - j;
-                redsus = TRUE;
-                i      = 0;
-                j      = 0;
-                printf("redundant edge component discovered\n");
-              }
-            }
-          }
-        }
-      }
-    }
-  }
-  printf("usage checked\n");
-}
-
-static int compareEdgeLen(const void* a, const void* b) {
-  if (((OrderNetEdge*)a)->length < ((OrderNetEdge*)b)->length)
-    return 1;
-  else if (((OrderNetEdge*)a)->length == ((OrderNetEdge*)b)->length)
-    return 0;
-  else
-    return -1;
-}
-
-void netedgeOrderDec(int netID, OrderNetEdge* netEO) {
-  int j, d, numTreeedges;
-
-  d            = sttrees[netID].deg;
-  numTreeedges = 2 * d - 3;
-
-  for (j = 0; j < numTreeedges; j++) {
-    netEO[j].length = sttrees[netID].edges[j].route.routelen;
-    netEO[j].edgeID = j;
-  }
-
-  qsort(netEO, numTreeedges, sizeof(OrderNetEdge), compareEdgeLen);
-}
-
-void printEdge2D(int netID, int edgeID) {
-  int i;
-  TreeEdge edge;
-  TreeNode* nodes;
-
-  edge  = sttrees[netID].edges[edgeID];
-  nodes = sttrees[netID].nodes;
-
-  printf("edge %d: n1 %d (%d, %d)-> n2 %d(%d, %d), routeType %d\n", edgeID,
-         edge.n1, nodes[edge.n1].x, nodes[edge.n1].y, edge.n2, nodes[edge.n2].x,
-         nodes[edge.n2].y, edge.route.type);
-  if (edge.len > 0) {
-    for (i = 0; i <= edge.route.routelen; i++) {
-      printf("(%d, %d) ", edge.route.gridsX[i], edge.route.gridsY[i]);
-    }
-    printf("\n");
-  }
-}
-
-void printTree2D(int netID) {
-  int edgeID, nodeID;
-  for (nodeID = 0; nodeID < 2 * sttrees[netID].deg - 2; nodeID++) {
-    printf("nodeID %d,  [%d, %d]\n", nodeID, sttrees[netID].nodes[nodeID].y,
-           sttrees[netID].nodes[nodeID].x);
-  }
-
-  for (edgeID = 0; edgeID < 2 * sttrees[netID].deg - 3; edgeID++) {
-    printEdge2D(netID, edgeID);
-  }
-}
-
-Bool checkRoute2DTree(int netID) {
-  Bool STHwrong, gridFlag;
-  short *gridsX, *gridsY;
-  int i, edgeID, edgelength;
-  int n1, n2, x1, y1, x2, y2;
-  int distance;
-  TreeEdge* treeedge;
-  TreeNode* treenodes;
-
-  STHwrong = FALSE;
-
-  treenodes = sttrees[netID].nodes;
-  // if(netID == 2nnn/b52163) return false;
-  for (edgeID = 0; edgeID < 2 * sttrees[netID].deg - 3; edgeID++) {
-    treeedge   = &(sttrees[netID].edges[edgeID]);
-    edgelength = treeedge->route.routelen;
-    n1         = treeedge->n1;
-    n2         = treeedge->n2;
-    x1         = treenodes[n1].x;
-    y1         = treenodes[n1].y;
-    x2         = treenodes[n2].x;
-    y2         = treenodes[n2].y;
-    gridsX     = treeedge->route.gridsX;
-    gridsY     = treeedge->route.gridsY;
-
-    gridFlag = FALSE;
-
-    if (treeedge->len < 0) {
-      printf("rip upped edge without edge len re assignment\n");
-      STHwrong = TRUE;
-    }
-
-    if (treeedge->len > 0) {
-
-      if (treeedge->route.routelen < 1) {
-        // printf("%d %d .routelen %d len  %d\n",netID, edgeID,
-        // treeedge->route.routelen, treeedge->len);
-        STHwrong = TRUE;
-        printf("checking failed %d roulen = 0\n", netID);
-        return (TRUE);
-      }
-      // if(netID == 252163 && edgeID == 10)
-      //	printf("checking src: %d %d gridstart: %d %d dst: %d %d gridend: %d
-      //%d\n", y1, x1, gridsY[0],gridsX[0], y2, x2,
-      // gridsY[edgelength],gridsX[edgelength]);
-      if (gridsX[0] != x1 || gridsY[0] != y1) {
-        printf("%d %d initial grid wrong y1 x1 [%d %d] , net start [%d %d] "
-               "routelen %d\n ",
-               netID, edgeID, y1, x1, gridsY[0], gridsX[0],
-               treeedge->route.routelen);
-        STHwrong = TRUE;
-      }
-      if (gridsX[edgelength] != x2 || gridsY[edgelength] != y2) {
-        printf("%d %d end grid wrong y2 x2 [%d %d] , net start [%d %d] "
-               "routelen %d\n ",
-               netID, edgeID, y2, x2, gridsY[edgelength], gridsX[edgelength],
-               treeedge->route.routelen);
-        STHwrong = TRUE;
-      }
-      for (i = 0; i < treeedge->route.routelen; i++) {
-
-        distance =
-            ADIFF(gridsX[i + 1], gridsX[i]) + ADIFF(gridsY[i + 1], gridsY[i]);
-        if (distance != 1) {
-          printf("net[%d] edge[%d] maze route wrong, distance %d, i %d\n",
-                 netID, edgeID, distance, i);
-          gridFlag = TRUE;
-          STHwrong = TRUE;
-        }
-      }
-
-      if (gridFlag) {
-        printEdge2D(netID, edgeID);
-      }
-      if (STHwrong) {
-        printf("checking failed %d STHwrong\n", netID);
-        return (TRUE);
-      }
-    }
-  }
-
-  return (STHwrong);
-}
-
-void writeRoute3D(const char* routingfile3D) {
-  short *gridsX, *gridsY, *gridsL;
-  int netID, i, edgeID, deg, routeLen;
-  TreeEdge *treeedges, *treeedge;
-  FILE* fp;
-  TreeEdge edge;
-
-  fp = fopen(routingfile3D, "w");
-  if (fp == NULL) {
-    printf("Error in opening %s\n", routingfile3D);
-    exit(1);
-  }
-
-  for (netID = 0; netID < numValidNets; netID++) {
-    fprintf(fp, "%s\n", nets[netID]->name);
-    fprintf(fp, "(\n");
-    treeedges = sttrees[netID].edges;
-    deg       = sttrees[netID].deg;
-
-    for (edgeID = 0; edgeID < 2 * deg - 3; edgeID++) {
-      edge     = sttrees[netID].edges[edgeID];
-      treeedge = &(treeedges[edgeID]);
-      if (treeedge->len > 0) {
-
-        routeLen = treeedge->route.routelen;
-        gridsX   = treeedge->route.gridsX;
-        gridsY   = treeedge->route.gridsY;
-        gridsL   = treeedge->route.gridsL;
-        /*lastX = wTile*(gridsX[0]+0.5)+xcorner;
-        lastY = hTile*(gridsY[0]+0.5)+ycorner;
-        lastL = gridsL[0];
-        for (i = 1; i <= routeLen; i ++) {
-            xreal = wTile*(gridsX[i]+0.5)+xcorner;
-            yreal = hTile*(gridsY[i]+0.5)+ycorner;
-
-                fprintf(fp, "(%d,%d,%d)-(%d,%d,%d)\n",
-        lastX,lastY,lastL+1,xreal,yreal,gridsL[i]+1); lastX = xreal; lastY =
-        yreal; lastL = gridsL[i];
-        }*/
-        for (i = 0; i <= routeLen; i++) {
-          int llx   = wTile * gridsX[i] + xcorner;
-          int lly   = hTile * gridsY[i] + ycorner;
-          int urx   = wTile * (gridsX[i] + 1) + xcorner;
-          int ury   = hTile * (gridsY[i] + 1) + ycorner;
-          int layer = gridsL[i] + 1;
-
-          fprintf(fp, "%d %d %d %d Metal%d\n", llx, lly, urx, ury, layer);
-        }
-      }
-    }
-    fprintf(fp, ")\n");
-  }
-
-  for (netID = 0; netID < numInvalidNets; netID++) {
-    fprintf(fp, "%s\n", invalid_nets[netID]->name);
-    fprintf(fp, "(\n");
-
-    int llx   = wTile * invalid_nets[netID]->pinX[0] + xcorner;
-    int lly   = hTile * invalid_nets[netID]->pinY[0] + ycorner;
-    int urx   = wTile * (invalid_nets[netID]->pinX[0] + 1) + xcorner;
-    int ury   = hTile * (invalid_nets[netID]->pinY[0] + 1) + ycorner;
-    int layer = invalid_nets[netID]->pinL[0];
-
-    fprintf(fp, "%d %d %d %d Metal%d\n", llx, lly, urx, ury, layer);
-    fprintf(fp, "%d %d %d %d Metal%d\n", llx, lly, urx, ury, layer + 1);
-
-    fprintf(fp, ")\n");
-  }
-
-  fclose(fp);
-}
-
-float* pH;
-float* pV;
-struct BBox* netBox;
-struct BBox** pnetBox;
-
-struct TD {
-  int id;
-  float cost;
-};
-
-struct BBox {
-  int xmin;
-  int ymin;
-  int xmax;
-  int ymax;
-  int hSpan;
-  int vSpan;
-}; // lower_left corner and upper_right corner
-
-struct wire {
-  int x1, y1, x2, y2;
-  int netID;
-};
-
-/*static int ordercost(const void *a,  const void *b)
-{
-    struct TD *pa, *pb;
-
-    pa = *(struct TD**)a;
-    pb = *(struct TD**)b;
-
-    if (pa->cost < pb->cost) return 1;
-    if (pa->cost > pb->cost) return -1;
-    return 0;
-   // return ((struct Segment*)a->x1-(struct Segment*)b->x1);
-}//decreasing order
-
-static int ordervSpan(const void *a,  const void *b)
-{
-    struct BBox *pa, *pb;
-
-    pa = *(struct BBox**)a;
-    pb = *(struct BBox**)b;
-
-    if (pa->vSpan < pb->vSpan) return -1;
-    if (pa->vSpan > pb->vSpan) return 1;
-    return 0;
-   // return ((struct Segment*)a->x1-(struct Segment*)b->x1);
-}
-
-static int orderhSpan(const void *a,  const void *b)
-{
-    struct BBox *pa, *pb;
-
-    pa = *(struct BBox**)a;
-    pb = *(struct BBox**)b;
-
-    if (pa->hSpan < pb->hSpan) return -1;
-    if (pa->hSpan > pb->hSpan) return 1;
-    return 0;
-   // return ((struct Segment*)a->x1-(struct Segment*)b->x1);
-}*/
-
-// binary search to map the new coordinates to original coordinates
-
-// Copy Routing Solution for the best routing solution so far
-void copyRS(void) {
-  int i, j, netID, edgeID, numEdges, numNodes;
-
-  if (sttreesBK != NULL) {
-    for (netID = 0; netID < numValidNets; netID++) {
-
-      numEdges = 2 * sttreesBK[netID].deg - 3;
-      for (edgeID = 0; edgeID < numEdges; edgeID++) {
-        if (sttreesBK[netID].edges[edgeID].len > 0) {
-          free(sttreesBK[netID].edges[edgeID].route.gridsX);
-          free(sttreesBK[netID].edges[edgeID].route.gridsY);
-        }
-      }
-      free(sttreesBK[netID].nodes);
-      free(sttreesBK[netID].edges);
-    }
-    free(sttreesBK);
-  }
-
-  sttreesBK = (StTree*)malloc(numValidNets * sizeof(StTree));
-
-  for (netID = 0; netID < numValidNets; netID++) {
-    numNodes = 2 * sttrees[netID].deg - 2;
-    numEdges = 2 * sttrees[netID].deg - 3;
-
-    sttreesBK[netID].nodes = (TreeNode*)malloc(numNodes * sizeof(TreeNode));
-
-    for (i = 0; i < numNodes; i++) {
-      sttreesBK[netID].nodes[i].x = sttrees[netID].nodes[i].x;
-      sttreesBK[netID].nodes[i].y = sttrees[netID].nodes[i].y;
-      for (j = 0; j < 3; j++) {
-        sttreesBK[netID].nodes[i].nbr[j]  = sttrees[netID].nodes[i].nbr[j];
-        sttreesBK[netID].nodes[i].edge[j] = sttrees[netID].nodes[i].edge[j];
-      }
-    }
-    sttreesBK[netID].deg = sttrees[netID].deg;
-
-    sttreesBK[netID].edges = (TreeEdge*)malloc(numEdges * sizeof(TreeEdge));
-
-    for (edgeID = 0; edgeID < numEdges; edgeID++) {
-      sttreesBK[netID].edges[edgeID].len = sttrees[netID].edges[edgeID].len;
-      sttreesBK[netID].edges[edgeID].n1  = sttrees[netID].edges[edgeID].n1;
-      sttreesBK[netID].edges[edgeID].n2  = sttrees[netID].edges[edgeID].n2;
-
-      if (sttrees[netID].edges[edgeID].len >
-          0) // only route the non-degraded edges (len>0)
-      {
-        sttreesBK[netID].edges[edgeID].route.routelen =
-            sttrees[netID].edges[edgeID].route.routelen;
-        sttreesBK[netID].edges[edgeID].route.gridsX = (short*)calloc(
-            (sttrees[netID].edges[edgeID].route.routelen + 1), sizeof(short));
-        sttreesBK[netID].edges[edgeID].route.gridsY = (short*)calloc(
-            (sttrees[netID].edges[edgeID].route.routelen + 1), sizeof(short));
-
-        for (i = 0; i <= sttrees[netID].edges[edgeID].route.routelen; i++) {
-          sttreesBK[netID].edges[edgeID].route.gridsX[i] =
-              sttrees[netID].edges[edgeID].route.gridsX[i];
-          sttreesBK[netID].edges[edgeID].route.gridsY[i] =
-              sttrees[netID].edges[edgeID].route.gridsY[i];
-        }
-      }
-    }
-  }
-}
-
-void copyBR() {
-  short *gridsX, *gridsY;
-  int i, j, netID, edgeID, numEdges, numNodes, grid, min_y, min_x;
-
-  if (sttreesBK != NULL) {
-
-    printf("copy BR working\n");
-
-    for (netID = 0; netID < numValidNets; netID++) {
-      numEdges = 2 * sttrees[netID].deg - 3;
-      for (edgeID = 0; edgeID < numEdges; edgeID++) {
-        if (sttrees[netID].edges[edgeID].len > 0) {
-          free(sttrees[netID].edges[edgeID].route.gridsX);
-          free(sttrees[netID].edges[edgeID].route.gridsY);
-        }
-      }
-      free(sttrees[netID].nodes);
-      free(sttrees[netID].edges);
-    }
-    free(sttrees);
-
-    sttrees = (StTree*)malloc(numValidNets * sizeof(StTree));
-
-    for (netID = 0; netID < numValidNets; netID++) {
-      numNodes = 2 * sttreesBK[netID].deg - 2;
-      numEdges = 2 * sttreesBK[netID].deg - 3;
-
-      sttrees[netID].nodes = (TreeNode*)malloc(numNodes * sizeof(TreeNode));
-
-      for (i = 0; i < numNodes; i++) {
-        sttrees[netID].nodes[i].x = sttreesBK[netID].nodes[i].x;
-        sttrees[netID].nodes[i].y = sttreesBK[netID].nodes[i].y;
-        for (j = 0; j < 3; j++) {
-          sttrees[netID].nodes[i].nbr[j]  = sttreesBK[netID].nodes[i].nbr[j];
-          sttrees[netID].nodes[i].edge[j] = sttreesBK[netID].nodes[i].edge[j];
-        }
-      }
-
-      sttrees[netID].edges = (TreeEdge*)malloc(numEdges * sizeof(TreeEdge));
-
-      sttrees[netID].deg = sttreesBK[netID].deg;
-
-      for (edgeID = 0; edgeID < numEdges; edgeID++) {
-        sttrees[netID].edges[edgeID].len = sttreesBK[netID].edges[edgeID].len;
-        sttrees[netID].edges[edgeID].n1  = sttreesBK[netID].edges[edgeID].n1;
-        sttrees[netID].edges[edgeID].n2  = sttreesBK[netID].edges[edgeID].n2;
-
-        sttrees[netID].edges[edgeID].route.type = MAZEROUTE;
-        sttrees[netID].edges[edgeID].route.routelen =
-            sttreesBK[netID].edges[edgeID].route.routelen;
-
-        if (sttreesBK[netID].edges[edgeID].len >
-            0) // only route the non-degraded edges (len>0)
-        {
-          sttrees[netID].edges[edgeID].route.type = MAZEROUTE;
-          sttrees[netID].edges[edgeID].route.routelen =
-              sttreesBK[netID].edges[edgeID].route.routelen;
-          sttrees[netID].edges[edgeID].route.gridsX = (short*)calloc(
-              (sttreesBK[netID].edges[edgeID].route.routelen + 1),
-              sizeof(short));
-          sttrees[netID].edges[edgeID].route.gridsY = (short*)calloc(
-              (sttreesBK[netID].edges[edgeID].route.routelen + 1),
-              sizeof(short));
-
-          for (i = 0; i <= sttreesBK[netID].edges[edgeID].route.routelen; i++) {
-            sttrees[netID].edges[edgeID].route.gridsX[i] =
-                sttreesBK[netID].edges[edgeID].route.gridsX[i];
-            sttrees[netID].edges[edgeID].route.gridsY[i] =
-                sttreesBK[netID].edges[edgeID].route.gridsY[i];
-            // printf("x %d y %d
-            // ",sttrees[netID].edges[edgeID].route.gridsX[i],sttrees[netID].edges[edgeID].route.gridsY[i]);
-          }
-          // printf("\n");
-        }
-      }
-    }
-    /*
-            for(netID=0; netID<numValidNets; netID++) {
-                numEdges = 2 * sttreesBK[netID].deg -3;
-                treeedges = sttreesBK[netID].edges;
-                for(edgeID=0; edgeID<numEdges; edgeID++)
-                {
-                    if(sttrees[netID].edges[edgeID].len>0)
-                    {
-                        free (sttreesBK[netID].edges[edgeID].route.gridsX);
-                        free (sttreesBK[netID].edges[edgeID].route.gridsY);
-                    }
-                }
-                free(sttreesBK[netID].nodes);
-                free(sttreesBK[netID].edges);
-            }
-            free(sttreesBK); */
-
-    for (i = 0; i < yGrid; i++) {
-      for (j = 0; j < xGrid - 1; j++) {
-
-        grid                = i * (xGrid - 1) + j;
-        h_edges[grid].usage = 0;
-      }
-    }
-    for (i = 0; i < yGrid - 1; i++) {
-      for (j = 0; j < xGrid; j++) {
-
-        grid                = i * xGrid + j;
-        v_edges[grid].usage = 0;
-      }
-    }
-    for (netID = 0; netID < numValidNets; netID++) {
-      numEdges = 2 * sttrees[netID].deg - 3;
-      for (edgeID = 0; edgeID < numEdges; edgeID++) {
-        if (sttrees[netID].edges[edgeID].len > 0) {
-          gridsX = sttrees[netID].edges[edgeID].route.gridsX;
-          gridsY = sttrees[netID].edges[edgeID].route.gridsY;
-          for (i = 0; i < sttrees[netID].edges[edgeID].route.routelen; i++) {
-            if (gridsX[i] == gridsX[i + 1]) // a vertical edge
-            {
-              min_y = min(gridsY[i], gridsY[i + 1]);
-              v_edges[min_y * xGrid + gridsX[i]].usage += 1;
-            } else /// if(gridsY[i]==gridsY[i+1])// a horizontal edge
-            {
-              min_x = min(gridsX[i], gridsX[i + 1]);
-              h_edges[gridsY[i] * (xGrid - 1) + min_x].usage += 1;
-            }
-          }
-        }
-      }
-    }
-  }
-}
-
-void freeRR(void) {
-  int netID, edgeID, numEdges;
-
-  if (sttreesBK != NULL) {
-    for (netID = 0; netID < numValidNets; netID++) {
-
-      numEdges = 2 * sttreesBK[netID].deg - 3;
-      for (edgeID = 0; edgeID < numEdges; edgeID++) {
-        if (sttreesBK[netID].edges[edgeID].len > 0) {
-          free(sttreesBK[netID].edges[edgeID].route.gridsX);
-          free(sttreesBK[netID].edges[edgeID].route.gridsY);
-        }
-      }
-      free(sttreesBK[netID].nodes);
-      free(sttreesBK[netID].edges);
-    }
-    free(sttreesBK);
-  }
-}
-
-#endif
->>>>>>> c8d644c5
+#endif