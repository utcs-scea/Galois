/*
 * This file belongs to the Galois project, a C++ library for exploiting
 * parallelism. The code is being released under the terms of the 3-Clause BSD
 * License (a copy is located in LICENSE.txt at the top-level directory).
 *
 * Copyright (C) 2018, The University of Texas at Austin. All rights reserved.
 * UNIVERSITY EXPRESSLY DISCLAIMS ANY AND ALL WARRANTIES CONCERNING THIS
 * SOFTWARE AND DOCUMENTATION, INCLUDING ANY WARRANTIES OF MERCHANTABILITY,
 * FITNESS FOR ANY PARTICULAR PURPOSE, NON-INFRINGEMENT AND WARRANTIES OF
 * PERFORMANCE, AND ANY WARRANTY THAT MIGHT OTHERWISE ARISE FROM COURSE OF
 * DEALING OR USAGE OF TRADE.  NO WARRANTY IS EITHER EXPRESS OR IMPLIED WITH
 * RESPECT TO THE USE OF THE SOFTWARE OR DOCUMENTATION. Under no circumstances
 * shall University be liable for incidental, special, indirect, direct or
 * consequential damages or loss of profits, interruption of business, or
 * related expenses which may arise from use of Software or Documentation,
 * including but not limited to those resulting from defects in Software and/or
 * Documentation, or loss or inaccuracy of data of any kind.
 */

/**
 * @file DistributedLocalGraph.h
 *
 * Contains the implementation for DistLocalGraph. Command line argument
 * definitions are found in DistributedGraph.cpp.
 */

#ifndef _GALOIS_DISTRIBUTED_LOCAL_GRAPH_H
#define _GALOIS_DISTRIBUTED_LOCAL_GRAPH_H

#include <unordered_map>
#include <fstream>

#include "galois/graphs/DistributedGraph.h"
#include "galois/graphs/LS_LC_CSR_Graph.h"
#include "galois/graphs/BufferedGraph.h"
#include "galois/runtime/DistStats.h"
#include "galois/graphs/OfflineGraph.h"
#include "galois/DynamicBitset.h"

/*
 * Headers for boost serialization
 */

namespace galois {
namespace graphs {

/**
 * Base DistLocalGraph class that all distributed graphs extend from.
 *
 * @tparam NodeTy type of node data for the graph
 * @tparam EdgeTy type of edge data for the graph
 */
template <typename NodeTy, typename EdgeTy>
class DistLocalGraph {
private:
  //! Graph name used for printing things
  constexpr static const char* const GRNAME = "dGraph";

  using GraphTy = galois::graphs::LS_LC_CSR_Graph<NodeTy, EdgeTy>;

  // vector for determining range objects for master nodes + nodes
  // with edges (which includes masters)
  //! represents split of all nodes among threads to balance edges
  std::vector<uint32_t> allNodesRanges;
  //! represents split of master nodes among threads to balance edges
  std::vector<uint32_t> masterRanges;
  //! represents split of nodes with edges (includes masters) among threads to
  //! balance edges
  std::vector<uint32_t> withEdgeRanges;
  //! represents split of all nodes among threads to balance in-edges
  std::vector<uint32_t> allNodesRangesIn;
  //! represents split of master nodes among threads to balance in-edges
  std::vector<uint32_t> masterRangesIn;

  using NodeRangeType =
      galois::runtime::SpecificRange<boost::counting_iterator<size_t>>;

  //! Vector of ranges that stores the 3 different range objects that a user is
  //! able to access
  std::vector<NodeRangeType> specificRanges;
  //! Like specificRanges, but for in edges
  std::vector<NodeRangeType> specificRangesIn;

protected:
  //! The internal graph used by DistLocalGraph to represent the graph
  GraphTy* graph;

  //! Marks if the graph is transposed or not.
  bool transposed;

  // global graph variables
  uint64_t numGlobalNodes; //!< Total nodes in the global unpartitioned graph.
  uint64_t numGlobalEdges; //!< Total edges in the global unpartitioned graph.
  uint32_t numNodes;       //!< Num nodes in this graph in total
  uint64_t numEdges;       //!< Num edges in this graph in total

  const unsigned id;       //!< ID of the machine.
  const uint32_t numHosts; //!< Total number of machines

  // local graph
  // size() = Number of nodes created on this host (masters + mirrors)
  uint32_t numOwned;    //!< Number of nodes owned (masters) by this host.
                        //!< size() - numOwned = mirrors on this host
  uint32_t beginMaster; //!< Local id of the beginning of master nodes.
                        //!< beginMaster + numOwned = local id of the end of
                        //!< master nodes
  uint32_t numNodesWithEdges; //!< Number of nodes (masters + mirrors) that have
                              //!< outgoing edges

  //! Information that converts host to range of nodes that host reads
  std::vector<std::pair<uint64_t, uint64_t>> gid2host;
  //! Mirror nodes from different hosts. For reduce
  std::vector<std::vector<size_t>> mirrorNodes;

  //! GID = localToGlobalVector[LID]
  std::vector<uint64_t> localToGlobalVector;
  //! LID = globalToLocalMap[GID]
  std::unordered_map<uint64_t, uint32_t> globalToLocalMap;

  //! Increments evilPhase, a phase counter used by communication.
  void inline increment_evilPhase() {
    ++galois::runtime::evilPhase;
    if (galois::runtime::evilPhase >=
        static_cast<uint32_t>(
            std::numeric_limits<int16_t>::max())) { // limit defined by MPI or
                                                    // LCI
      galois::runtime::evilPhase = 1;
    }
  }

  //! Returns evilPhase + 1, handling loop around as necessary
  unsigned inline evilPhasePlus1() {
    unsigned result = galois::runtime::evilPhase + 1;

    // limit defined by MPI or LCI
    if (result >= uint32_t{std::numeric_limits<int16_t>::max()}) {
      return 1;
    }
    return result;
  }

  //! used to sort edges in the sort edges function
  template <typename GraphNode, typename ET>
  struct IdLess {
    bool
    operator()(const galois::graphs::EdgeSortValue<GraphNode, ET>& e1,
               const galois::graphs::EdgeSortValue<GraphNode, ET>& e2) const {
      return e1.dst < e2.dst;
    }
  };

private:
  /**
   * Given an OfflineGraph, compute the masters for each node by
   * evenly (or unevenly as specified by scale factor)
   * blocking the nodes off to assign to each host. Considers
   * ONLY nodes and not edges.
   *
   * @param g The offline graph which has loaded the graph you want
   * to get the masters for
   * @param scalefactor A vector that specifies if a particular host
   * should have more or less than other hosts
   * @param DecomposeFactor Specifies how decomposed the blocking
   * of nodes should be. For example, a factor of 2 will make 2 blocks
   * out of 1 block had the decompose factor been set to 1.
   */
  void computeMastersBlockedNodes(galois::graphs::OfflineGraph& g,
                                  const std::vector<unsigned>& scalefactor,
                                  unsigned DecomposeFactor = 1) {
    uint64_t numNodes_to_divide = g.size();
    if (scalefactor.empty() || (numHosts * DecomposeFactor == 1)) {
      for (unsigned i = 0; i < numHosts * DecomposeFactor; ++i)
        gid2host.push_back(galois::block_range(uint64_t{0}, numNodes_to_divide,
                                               i, numHosts * DecomposeFactor));
      return;
    }

    // TODO: not compatible with DecomposeFactor.
    assert(scalefactor.size() == numHosts);

    unsigned numBlocks = 0;

    for (unsigned i = 0; i < numHosts; ++i) {
      numBlocks += scalefactor[i];
    }

    std::vector<std::pair<uint64_t, uint64_t>> blocks;
    for (unsigned i = 0; i < numBlocks; ++i) {
      blocks.push_back(
          galois::block_range(uint64_t{0}, numNodes_to_divide, i, numBlocks));
    }

    std::vector<unsigned> prefixSums;
    prefixSums.push_back(0);

    for (unsigned i = 1; i < numHosts; ++i) {
      prefixSums.push_back(prefixSums[i - 1] + scalefactor[i - 1]);
    }

    for (unsigned i = 0; i < numHosts; ++i) {
      unsigned firstBlock = prefixSums[i];
      unsigned lastBlock  = prefixSums[i] + scalefactor[i] - 1;
      gid2host.push_back(
          std::make_pair(blocks[firstBlock].first, blocks[lastBlock].second));
    }
  }

  /**
   * Given an OfflineGraph, compute the masters for each node by
   * evenly (or unevenly as specified by scale factor)
   * blocking the nodes off to assign to each host while taking
   * into consideration the only edges of the node to get
   * even blocks.
   *
   * @param g The offline graph which has loaded the graph you want
   * to get the masters for
   * @param scalefactor A vector that specifies if a particular host
   * should have more or less than other hosts
   * @param DecomposeFactor Specifies how decomposed the blocking
   * of nodes should be. For example, a factor of 2 will make 2 blocks
   * out of 1 block had the decompose factor been set to 1.
   */
  void computeMastersBalancedEdges(galois::graphs::OfflineGraph& g,
                                   const std::vector<unsigned>& scalefactor,
                                   uint32_t edgeWeight,
                                   unsigned DecomposeFactor = 1) {
    if (edgeWeight == 0) {
      edgeWeight = 1;
    }

    auto& net = galois::runtime::getSystemNetworkInterface();

    gid2host.resize(numHosts * DecomposeFactor);
    for (unsigned d = 0; d < DecomposeFactor; ++d) {
      auto r = g.divideByNode(0, edgeWeight, (id + d * numHosts),
                              numHosts * DecomposeFactor, scalefactor);
      gid2host[id + d * numHosts].first  = *(r.first.first);
      gid2host[id + d * numHosts].second = *(r.first.second);
    }

    for (unsigned h = 0; h < numHosts; ++h) {
      if (h == id) {
        continue;
      }
      galois::runtime::SendBuffer b;
      for (unsigned d = 0; d < DecomposeFactor; ++d) {
        galois::runtime::gSerialize(b, gid2host[id + d * numHosts]);
      }
      net.sendTagged(h, galois::runtime::evilPhase, std::move(b));
    }
    net.flush();
    unsigned received = 1;
    while (received < numHosts) {
      decltype(net.recieveTagged(galois::runtime::evilPhase)) p;
      do {
        p = net.recieveTagged(galois::runtime::evilPhase);
      } while (!p);
      assert(p->first != id);
      auto& b = p->second;
      for (unsigned d = 0; d < DecomposeFactor; ++d) {
        galois::runtime::gDeserialize(b, gid2host[p->first + d * numHosts]);
      }
      ++received;
    }
    increment_evilPhase();

#ifndef NDEBUG
    for (unsigned h = 0; h < numHosts; h++) {
      if (h == 0) {
        assert(gid2host[h].first == 0);
      } else if (h == numHosts - 1) {
        assert(gid2host[h].first == gid2host[h - 1].second);
        assert(gid2host[h].second == g.size());
      } else {
        assert(gid2host[h].first == gid2host[h - 1].second);
        assert(gid2host[h].second == gid2host[h + 1].first);
      }
    }
#endif
  }

  /**
   * Given an OfflineGraph, compute the masters for each node by
   * evenly (or unevenly as specified by scale factor)
   * blocking the nodes off to assign to each host while taking
   * into consideration the edges of the node AND the node itself.
   *
   * @param g The offline graph which has loaded the graph you want
   * to get the masters for
   * @param scalefactor A vector that specifies if a particular host
   * should have more or less than other hosts
   * @param DecomposeFactor Specifies how decomposed the blocking
   * of nodes should be. For example, a factor of 2 will make 2 blocks
   * out of 1 block had the decompose factor been set to 1. Ignored
   * in this function currently.
   *
   * @todo make this function work with decompose factor
   */
  void computeMastersBalancedNodesAndEdges(
      galois::graphs::OfflineGraph& g, const std::vector<unsigned>& scalefactor,
      uint32_t nodeWeight, uint32_t edgeWeight, unsigned) {
    if (nodeWeight == 0) {
      nodeWeight = g.sizeEdges() / g.size(); // average degree
    }
    if (edgeWeight == 0) {
      edgeWeight = 1;
    }

    auto& net = galois::runtime::getSystemNetworkInterface();
    gid2host.resize(numHosts);
    auto r = g.divideByNode(nodeWeight, edgeWeight, id, numHosts, scalefactor);
    gid2host[id].first  = *r.first.first;
    gid2host[id].second = *r.first.second;
    for (unsigned h = 0; h < numHosts; ++h) {
      if (h == id)
        continue;
      galois::runtime::SendBuffer b;
      galois::runtime::gSerialize(b, gid2host[id]);
      net.sendTagged(h, galois::runtime::evilPhase, std::move(b));
    }
    net.flush();
    unsigned received = 1;
    while (received < numHosts) {
      decltype(net.recieveTagged(galois::runtime::evilPhase)) p;
      do {
        p = net.recieveTagged(galois::runtime::evilPhase);
      } while (!p);
      assert(p->first != id);
      auto& b = p->second;
      galois::runtime::gDeserialize(b, gid2host[p->first]);
      ++received;
    }
    increment_evilPhase();
  }

protected:
  /**
   * Wrapper call that will call into more specific compute masters
   * functions that compute masters based on nodes, edges, or both.
   *
   * @param masters_distribution method of masters distribution to use
   * @param g The offline graph which has loaded the graph you want
   * to get the masters for
   * @param scalefactor A vector that specifies if a particular host
   * should have more or less than other hosts
   * @param nodeWeight weight to give nodes when computing balance
   * @param edgeWeight weight to give edges when computing balance
   * @param DecomposeFactor Specifies how decomposed the blocking
   * of nodes should be. For example, a factor of 2 will make 2 blocks
   * out of 1 block had the decompose factor been set to 1.
   */
  uint64_t computeMasters(MASTERS_DISTRIBUTION masters_distribution,
                          galois::graphs::OfflineGraph& g,
                          const std::vector<unsigned>& scalefactor,
                          uint32_t nodeWeight = 0, uint32_t edgeWeight = 0,
                          unsigned DecomposeFactor = 1) {
    galois::Timer timer;
    timer.start();
    g.reset_seek_counters();

    uint64_t numNodes_to_divide = g.size();

    // compute masters for all nodes
    switch (masters_distribution) {
    case BALANCED_MASTERS:
      computeMastersBlockedNodes(g, scalefactor, DecomposeFactor);
      break;
    case BALANCED_MASTERS_AND_EDGES:
      computeMastersBalancedNodesAndEdges(g, scalefactor, nodeWeight,
                                          edgeWeight, DecomposeFactor);
      break;
    case BALANCED_EDGES_OF_MASTERS:
    default:
      computeMastersBalancedEdges(g, scalefactor, edgeWeight, DecomposeFactor);
      break;
    }

    timer.stop();

    galois::runtime::reportStatCond_Tmax<MORE_DIST_STATS>(
        GRNAME, "MasterDistTime", timer.get());

    galois::gPrint(
        "[", id, "] Master distribution time : ", timer.get_usec() / 1000000.0f,
        " seconds to read ", g.num_bytes_read(), " bytes in ", g.num_seeks(),
        " seeks (", g.num_bytes_read() / (float)timer.get_usec(), " MBPS)\n");
    return numNodes_to_divide;
  }

  //! reader assignment from a file
  //! corresponds to master assignment if using an edge cut
  void readersFromFile(galois::graphs::OfflineGraph& g, std::string filename) {
    // read file lines
    std::ifstream mappings(filename);
    std::string curLine;

    unsigned timesToRead = id + 1;

    for (unsigned i = 0; i < timesToRead; i++) {
      std::getline(mappings, curLine);
    }

    std::vector<char> modifyLine(curLine.begin(), curLine.end());
    char* tokenizedString = modifyLine.data();
    char* token;
    token = strtok(tokenizedString, " ");

    // loop 6 more times
    for (unsigned i = 0; i < 6; i++) {
      token = strtok(NULL, " ");
    }
    std::string left(token);

    // 3 more times for right
    for (unsigned i = 0; i < 3; i++) {
      token = strtok(NULL, " ");
    }
    std::string right(token);

    gid2host.resize(numHosts);
    gid2host[id].first  = std::stoul(left);
    gid2host[id].second = std::stoul(right) + 1;
    galois::gPrint("[", id, "] Left: ", gid2host[id].first,
                   ", Right: ", gid2host[id].second, "\n");

    /////////////////////////
    // send/recv from other hosts
    /////////////////////////
    auto& net = galois::runtime::getSystemNetworkInterface();

    for (unsigned h = 0; h < numHosts; ++h) {
      if (h == id)
        continue;
      galois::runtime::SendBuffer b;
      galois::runtime::gSerialize(b, gid2host[id]);
      net.sendTagged(h, galois::runtime::evilPhase, std::move(b));
    }
    net.flush();
    unsigned received = 1;
    while (received < numHosts) {
      decltype(net.recieveTagged(galois::runtime::evilPhase)) p;
      do {
        p = net.recieveTagged(galois::runtime::evilPhase);
      } while (!p);
      assert(p->first != id);
      auto& b = p->second;
      galois::runtime::gDeserialize(b, gid2host[p->first]);
      ++received;
    }
    increment_evilPhase();

    // sanity checking assignment
    for (unsigned h = 0; h < numHosts; h++) {
      if (h == 0) {
        GALOIS_ASSERT(gid2host[h].first == 0);
      } else if (h == numHosts - 1) {
        GALOIS_ASSERT(gid2host[h].first == gid2host[h - 1].second,
                      gid2host[h].first, " ", gid2host[h - 1].second);
        GALOIS_ASSERT(gid2host[h].second == g.size(), gid2host[h].second, " ",
                      g.size());
      } else {
        GALOIS_ASSERT(gid2host[h].first == gid2host[h - 1].second,
                      gid2host[h].first, " ", gid2host[h - 1].second);
        GALOIS_ASSERT(gid2host[h].second == gid2host[h + 1].first,
                      gid2host[h].second, " ", gid2host[h + 1].first);
      }
    }
  }

  uint32_t G2L(uint64_t gid) const {
    assert(isLocal(gid));
    return globalToLocalMap.at(gid);
  }

  uint64_t L2G(uint32_t lid) const { return localToGlobalVector[lid]; }

public:
  //! Type representing a node in this graph
  using GraphNode = typename GraphTy::VertexTopologyID;
  //! Type representing an edge data in this graph
  using EdgeType = EdgeTy;
  //! iterator type over edges
  using edge_iterator = typename GraphTy::EdgeIterator;

  /**
   * Constructor for DistLocalGraph. Initializes metadata fields.
   *
   * @param host host number that this graph resides on
   * @param numHosts total number of hosts in the currently executing program
   */
  DistLocalGraph(unsigned host, unsigned numHosts)
      : transposed(false), id(host), numHosts(numHosts) {
    mirrorNodes.resize(numHosts);
    numGlobalNodes = 0;
    numGlobalEdges = 0;
  }

  /**
   * Return a vector of pairs denoting mirror node ranges.
   *
   * Assumes all mirror nodes occur after the masters: this invariant should be
   * held by CuSP.
   */
  std::vector<std::pair<uint32_t, uint32_t>> getMirrorRanges() const {
    std::vector<std::pair<uint32_t, uint32_t>> mirrorRangesVector;
    // order of nodes locally is masters, outgoing mirrors, incoming mirrors,
    // so just get from numOwned to end
    if (numOwned != numNodes) {
      assert(numOwned < numNodes);
      mirrorRangesVector.push_back(std::make_pair(numOwned, numNodes));
    }
    return mirrorRangesVector;
  }

  std::vector<std::vector<size_t>>& getMirrorNodes() { return mirrorNodes; }

private:
  virtual unsigned getHostIDImpl(uint64_t) const = 0;
  virtual bool isOwnedImpl(uint64_t) const       = 0;
  virtual bool isLocalImpl(uint64_t) const       = 0;
  virtual bool isVertexCutImpl() const           = 0;
  virtual std::pair<unsigned, unsigned> cartesianGridImpl() const {
    return std::make_pair(0u, 0u);
  }

public:
  virtual ~DistLocalGraph() {}
  void initGraph(uint64_t numNodes) { graph = new GraphTy(numNodes); }
  //! Determines which host has the master for a particular node
  //! @returns Host id of node in question
  inline unsigned getHostID(uint64_t gid) const { return getHostIDImpl(gid); }
  //! Determine if a node has a master on this host.
  //! @returns True if passed in global id has a master on this host
  inline bool isOwned(uint64_t gid) const { return isOwnedImpl(gid); }
  //! Determine if a node has a proxy on this host
  //! @returns True if passed in global id has a proxy on this host
  inline bool isLocal(uint64_t gid) const { return isLocalImpl(gid); }
  /**
   * Returns true if current partition is a vertex cut
   * @returns true if partition being stored in this graph is a vertex cut
   */
  inline bool is_vertex_cut() const { return isVertexCutImpl(); }
  /**
   * Returns Cartesian split (if it exists, else returns pair of 0s
   */
  inline std::pair<unsigned, unsigned> cartesianGrid() const {
    return cartesianGridImpl();
  }

  bool isTransposed() { return transposed; }

  /**
   * Converts a local node id into a global node id
   *
   * @param nodeID local node id
   * @returns global node id corresponding to the local one
   */
  inline uint64_t getGID(const uint32_t nodeID) const { return L2G(nodeID); }

  /**
   * Converts a global node id into a local node id
   *
   * @param nodeID global node id
   * @returns local node id corresponding to the global one
   */
  inline uint32_t getLID(const uint64_t nodeID) const { return G2L(nodeID); }

  /**
   * Get data of a node.
   *
   * @param N node to get the data of
   * @param mflag access flag for node data
   * @returns A node data object
   */
  inline NodeTy& getData(GraphNode N) {
    auto& r = graph->getData(N);
    return r;
  }

  /**
   * Get the edge data for a particular edge in the graph.
   *
   * @param ni edge to get the data of
   * @param mflag access flag for edge data
   * @returns The edge data for the requested edge
   */
  inline typename std::enable_if<!std::is_void<EdgeTy>::value, edge_iterator>
  getEdgeData(GraphNode src, edge_iterator ni) {
    GraphNode dst = getEdgeDst(ni);
    auto& r       = graph->getEdgeData(std::make_pair(src, dst));
    return r;
  }

  inline typename std::enable_if<!std::is_void<EdgeTy>::value, edge_iterator>
  getEdgeData(edge_iterator ni) {
    auto& r = graph->getEdgeData(*ni);
    return r;
  }

  /**
   * Gets edge destination of edge ni.
   *
   * @param ni edge id to get destination of
   * @returns Local ID of destination of edge ni
   */
  GraphNode getEdgeDst(edge_iterator ni) { return graph->getEdgeDst(*ni); }

  /**
   * Gets the first edge of some node.
   *
   * @param N node to get the edge of
   * @returns iterator to first edge of N
   */
  inline edge_iterator edge_begin(GraphNode N) {
    return graph->edges(N).begin();
  }

  /**
   * Gets the end edge boundary of some node.
   *
   * @param N node to get the edge of
   * @returns iterator to the end of the edges of node N, i.e. the first edge
   * of the next node (or an "end" iterator if there is no next node)
   */
  inline edge_iterator edge_end(GraphNode N) { return graph->edges(N).end(); }

  /**
   * Return the degree of the edge in the local graph
   **/
  inline uint64_t localDegree(GraphNode N) { return graph->getDegree(N); }

  /**
   * Returns an iterable object over the edges of a particular node in the
   * graph.
   *
   * @param N node to get edges iterator over
   */
  inline galois::runtime::iterable<galois::NoDerefIterator<edge_iterator>>
  edges(GraphNode N) {
    return galois::graphs::internal::make_no_deref_range(edge_begin(N),
                                                         edge_end(N));
  }

  /**
   * Gets number of nodes on this (local) graph.
   *
   * @returns number of nodes present in this (local) graph
   */
  inline size_t size() const { return graph->size(); }

  /**
   * Gets number of edges on this (local) graph.
   *
   * @returns number of edges present in this (local) graph
   */
  inline size_t sizeEdges() { return graph->sizeEdges(); }

  /**
   * Gets number of nodes on this (local) graph.
   *
   * @returns number of nodes present in this (local) graph
   */
  inline size_t numMasters() const { return numOwned; }

  /**
   * Gets number of nodes with edges (may include nodes without edges)
   * on this (local) graph.
   *
   * @returns number of nodes with edges (may include nodes without edges
   * as it measures a contiguous range)
   */
  inline size_t getNumNodesWithEdges() const { return numNodesWithEdges; }

  /**
   * Gets number of nodes on the global unpartitioned graph.
   *
   * @returns number of nodes present in the global unpartitioned graph
   */
  inline size_t globalSize() const { return numGlobalNodes; }

  /**
   * Gets number of edges on the global unpartitioned graph.
   *
   * @returns number of edges present in the global unpartitioned graph
   */
  inline size_t globalSizeEdges() const { return numGlobalEdges; }

  /**
   * Returns a range object that encapsulates all nodes of the graph.
   *
   * @returns A range object that contains all the nodes in this graph
   */
  inline const NodeRangeType& allNodesRange() const {
    assert(specificRanges.size() == 3);
    return specificRanges[0];
  }

  /**
   * Returns a range object that encapsulates only master nodes in this
   * graph.
   *
   * @returns A range object that contains the master nodes in this graph
   */
  inline const NodeRangeType& masterNodesRange() const {
    assert(specificRanges.size() == 3);
    return specificRanges[1];
  }

  /**
   * Returns a range object that encapsulates master nodes and nodes
   * with edges in this graph.
   *
   * @returns A range object that contains the master nodes and the nodes
   * with outgoing edges in this graph
   */
  inline const NodeRangeType& allNodesWithEdgesRange() const {
    assert(specificRanges.size() == 3);
    return specificRanges[2];
  }

  /**
   * Returns a vector object that contains the global IDs (in order) of
   * the master nodes in this graph.
   *
   * @returns A vector object that contains the global IDs (in order) of
   * the master nodes in this graph
   */
  std::vector<uint64_t> getMasterGlobalIDs() {
    std::vector<uint64_t> IDs;

    IDs.reserve(numMasters());
    for (auto node : masterNodesRange()) {
      IDs.push_back(getGID(node));
    }

    return IDs;
  }

protected:
  /**
   * Uses a pre-computed prefix sum to determine division of nodes among
   * threads.
   *
   * The call uses binary search to determine the ranges.
   */
  inline void determineThreadRanges() {
    allNodesRanges = galois::graphs::determineUnitRangesFromPrefixSum(
        galois::runtime::activeThreads, graph->getEdgePrefixSum());
  }

  /**
   * Determines the thread ranges for master nodes only and saves them to
   * the object.
   *
   * Only call after graph is constructed + only call once
   */
  inline void determineThreadRangesMaster() {
    // make sure this hasn't been called before
<<<<<<< HEAD
    if (masterRanges.size() != 0) {
      masterRanges.clear();
    }
=======
    if (masterRanges.size() != 0)
      masterRanges.clear();
>>>>>>> 74f886f6

    // first check if we even need to do any work; if already calculated,
    // use already calculated vector
    if (beginMaster == 0 && (beginMaster + numOwned) == size()) {
      masterRanges = allNodesRanges;
    } else if (beginMaster == 0 &&
               (beginMaster + numOwned) == numNodesWithEdges &&
               withEdgeRanges.size() != 0) {
      masterRanges = withEdgeRanges;
    } else {
      galois::gDebug("Manually det. master thread ranges");
      masterRanges = galois::graphs::determineUnitRangesFromGraph(
          *graph, galois::runtime::activeThreads, beginMaster,
          beginMaster + numOwned, 0, true);
    }
  }

  /**
   * Determines the thread ranges for nodes with edges only and saves them to
   * the object.
   *
   * Only call after graph is constructed + only call once
   */
  inline void determineThreadRangesWithEdges() {
    // make sure not called before
<<<<<<< HEAD
    if (withEdgeRanges.size() != 0) {
      withEdgeRanges.clear();
    }
=======
    if (withEdgeRanges.size() != 0)
      withEdgeRanges.clear();
>>>>>>> 74f886f6

    // first check if we even need to do any work; if already calculated,
    // use already calculated vector
    if (numNodesWithEdges == size()) {
      withEdgeRanges = allNodesRanges;
    } else if (beginMaster == 0 &&
               (beginMaster + numOwned) == numNodesWithEdges &&
               masterRanges.size() != 0) {
      withEdgeRanges = masterRanges;
    } else {
      galois::gDebug("Manually det. with edges thread ranges");
      withEdgeRanges = galois::graphs::determineUnitRangesFromGraph(
          *graph, galois::runtime::activeThreads, 0, numNodesWithEdges, 0);
    }
  }

  /**
   * Initializes the 3 range objects that a user can access to iterate
   * over the graph in different ways.
   */
  void initializeSpecificRanges() {
    if (specificRanges.size() != 0)
      specificRanges.clear();

    // TODO/FIXME assertion likely not safe if a host gets no nodes
    // make sure the thread ranges have already been calculated
    // for the 3 ranges
    assert(allNodesRanges.size() != 0);
    assert(masterRanges.size() != 0);
    assert(withEdgeRanges.size() != 0);

    // 0 is all nodes
    specificRanges.push_back(galois::runtime::makeSpecificRange(
        boost::counting_iterator<size_t>(0),
        boost::counting_iterator<size_t>(size()), allNodesRanges.data()));

    // 1 is master nodes
    specificRanges.push_back(galois::runtime::makeSpecificRange(
        boost::counting_iterator<size_t>(beginMaster),
        boost::counting_iterator<size_t>(beginMaster + numOwned),
        masterRanges.data()));

    // 2 is with edge nodes
    specificRanges.push_back(galois::runtime::makeSpecificRange(
        boost::counting_iterator<size_t>(0),
        boost::counting_iterator<size_t>(numNodesWithEdges),
        withEdgeRanges.data()));

    assert(specificRanges.size() == 3);
  }

  /**
   * Specific range editor: makes the range for edges equivalent to the range
   * for masters.
   */
  void edgesEqualMasters() { specificRanges[2] = specificRanges[1]; }

  void recalculateG2LMap() {
    for (uint64_t i = 0; i < localToGlobalVector.size(); i++) {
      globalToLocalMap[localToGlobalVector[i]] = i;
    }
  }

public:
  /**
   * Write the local LC_CSR graph to the file on a disk.
   *
   * @todo revive this
   */
  void save_local_graph_to_file(std::string) { GALOIS_DIE("not implemented"); }

  /**
   * Read the local LC_CSR graph from the file on a disk.
   *
   * @todo revive this
   */
  void read_local_graph_from_file(std::string) {
    GALOIS_DIE("not implemented");
  }

  /**
   * Deallocates underlying LC CSR Graph
   */
  void deallocate() {
    galois::gDebug("Deallocating CSR in DistLocalGraph");
    graph->deallocate();
  }

  /**
   * Sort the underlying LC_CSR_Graph by ID (destinations)
   * It sorts edges of the nodes by destination.
   */
  void sortEdgesByDestination() {
    galois::do_all(
        galois::iterate(graph->vertices().begin(), graph->vertices().end()),
        [&](GraphNode n) { graph->sortEdges(n); }, galois::no_stats(),
        galois::loopname("CSREdgeSort"), galois::steal());
  }

  //! Used by substrate to determine if some stats are to be reported
  bool is_a_graph() const { return true; }
  inline NodeTy& getTopologyID(uint64_t nodeID) {
    return graph.getData(getLID(nodeID));
  }

  inline NodeTy& getTopologyIDFromIndex(uint64_t index) {
    return graph.getData(index);
  }

  uint64_t getTokenID(NodeTy& vertex) {
    return getGID(&vertex - &graph.getData(0));
  }

  uint32_t getVertexIndex(NodeTy& vertex) {
    return (&vertex - &graph.getData(0));
  }

  uint64_t getLocalityVertex(NodeTy& vertex) {
    uint64_t gid = getTopologyID(vertex);
    return getHostIDImpl(gid);
  }

  /** Edge Manipulation **/
  edge_iterator mintEdgeHandle(NodeTy& src, std::uint64_t off) {
    return edge_begin(src) + off;
  }

  // template <typename T = NodeTy>
  // typename std::enable_if<!std::is_void<T>::value>::type
  // setData(typename GraphTy::node_data_reference vertex, T data) {
  //   graph.setData(vertex, data);
  // }

  ///** Data Manipulations **/

  // typename GraphTy::node_data_reference
  // getData(typename GraphTy::node_data_reference vertex) {
  //   return graph.getData(getTokenID(vertex));
  // }

  template <typename T = NodeTy>
  typename std::enable_if<!std::is_void<T>::value>::type
  setEdgeData(edge_iterator eh, T data) {
    graph.setEdgeData(eh, data);
  }

  // template <typename T = NodeTy>
  // typename std::enable_if<!std::is_void<T>::value, EdgeTy&>::type
  // getEdgeData(edge_iterator eh) {
  //   return graph.getEdgeData(eh);
  // }

  enum Task {
    ADD_VERTEX,
    ADD_VERTEX_TOPOLOGY_ONLY,
    ADD_EDGES,
    ADD_EDGES_TOPOLOGY_ONLY,
    DELETE_VERTEX,
    DELETE_EDGES
  };

  template <typename... Args>
  void sendModifyRequest(uint32_t host, Args... args) {
    galois::runtime::SendBuffer b;
    galois::runtime::gSerialize(b, args...);
    galois::runtime::getSystemNetworkInterface().sendTagged(
        host, galois::runtime::evilPhase, std::move(b));
  }

  void updateRanges() {
    determineThreadRanges();
    determineThreadRangesMaster();
    determineThreadRangesWithEdges();
    initializeSpecificRanges();
  }

  // Assumptions:
  //  1. A vertex is added before any edges are added to it
  //  2. No support for deleting edges/vertices yet
  //  3. Only works for OEC
  void
  updateVariables(bool isVertex, uint64_t src,
                  std::optional<std::vector<uint64_t>> dsts  = std::nullopt,
                  std::optional<std::vector<NodeTy>> dstData = std::nullopt) {

    if (isVertex) {
      if (globalToLocalMap.find(src) == globalToLocalMap.end()) {
        localToGlobalVector.push_back(src);
        globalToLocalMap[src] = localToGlobalVector.size() - 1;
        numNodes++;
      }
      numOwned++;
    } else {
      assert(globalToLocalMap.find(src) != globalToLocalMap.end());
      uint64_t srcLID = globalToLocalMap[src];
      if (edge_begin(srcLID) == edge_end(srcLID)) {
        numNodesWithEdges++;
      }
      uint32_t i = 0;
      for (auto token : dsts.value()) {
        if (globalToLocalMap.find(token) == globalToLocalMap.end()) {
          localToGlobalVector.push_back(token);
          globalToLocalMap[token] = localToGlobalVector.size() - 1;
          numNodes++;
          numNodesWithEdges++;
<<<<<<< HEAD
=======
          std::vector<NodeTy> data;
          data.push_back(dstData.value()[i]);
          graph->addVertices(data);
>>>>>>> 74f886f6
          mirrorNodes[getHostID(token)].push_back(token);
          graph->addVertexTopologyOnly();
        }
        if ((isOwned(token)) &&
            (edge_begin(getLID(token)) == edge_end(getLID(token)))) {
          numNodesWithEdges++;
        }
        i++;
        if (isOwned(token) &&
            (edge_begin(getLID(token)) == edge_end(getLID(token)))) {
          numNodesWithEdges++;
        }
      }
      numEdges += dsts.value().size();
    }
  }

  /** Topology Modifications **/
<<<<<<< HEAD
  void addVertexTopologyOnly(uint64_t token) {
    uint64_t belongsTo = getHostID(token);
=======
  void addVertexTopologyOnly(uint32_t token) {
>>>>>>> 74f886f6
    updateVariables(true, token);
    graph->addVertexTopologyOnly();
  }

  template <typename T>
<<<<<<< HEAD
  void addVertex(uint64_t token, T data) {
    updateVariables(true, token);
    // graph->setData(getLID(token), data);
=======
  void addVertex(T data) {
    uint64_t token = data.id;
    std::vector<T> dataVec;
    dataVec.push_back(data);
    updateVariables(true, token);
    graph->addVertices(dataVec);
>>>>>>> 74f886f6
  }

  void addEdgesTopologyOnly(uint64_t src, std::vector<uint64_t> dsts) {
    updateVariables(false, src, dsts);
    std::vector<uint64_t> lids;
    for (uint32_t i = 0; i < dsts.size(); i++) {
      lids.push_back(getLID(dsts[i]));
    }
    graph->addEdgesTopologyOnly(getLID(src), lids);
  }

  void addEdges(uint64_t src, std::vector<uint64_t> dsts,
<<<<<<< HEAD
                std::vector<EdgeTy> data) {
    updateVariables(false, src, dsts);
=======
                std::vector<EdgeTy> data, std::vector<NodeTy> dstData) {
    updateVariables(false, src, dsts, dstData);
>>>>>>> 74f886f6
    std::vector<uint64_t> lids;
    for (uint32_t i = 0; i < dsts.size(); i++) {
      lids.push_back(getLID(dsts[i]));
    }
    graph->addEdges(getLID(src), lids, data);
  }

  void deleteVertex(uint64_t src) {
    // TODO(Divija): Uncomment when we have the graph API
    // graph.deleteVertex(getLID(src));
  }

  void deleteEdges(uint64_t src, std::vector<edge_iterator> edges) {
    // TODO:Remove dst tokens from local map?
    // TODO(Divija): Uncomment when we have the graph API
    // return graph.deleteEdges(getLID(src), edges);
  }
};

template <typename NodeTy, typename EdgeTy>
constexpr const char* const
    galois::graphs::DistLocalGraph<NodeTy, EdgeTy>::GRNAME;
} // end namespace graphs
} // end namespace galois

#endif //_GALOIS_DISTRIBUTED_LOCAL_GRAPH_H<|MERGE_RESOLUTION|>--- conflicted
+++ resolved
@@ -101,12 +101,14 @@
   // size() = Number of nodes created on this host (masters + mirrors)
   uint32_t numOwned;    //!< Number of nodes owned (masters) by this host.
                         //!< size() - numOwned = mirrors on this host
+  uint32_t numOwnedInit;  //!< Number of nodes owned (masters) by this host that was loaded initially (static graph)
   uint32_t beginMaster; //!< Local id of the beginning of master nodes.
                         //!< beginMaster + numOwned = local id of the end of
                         //!< master nodes
   uint32_t numNodesWithEdges; //!< Number of nodes (masters + mirrors) that have
                               //!< outgoing edges
 
+  std::vector<uint32_t> ownedNodesIndices; //!< Indices of owned nodes that are added dynamically
   //! Information that converts host to range of nodes that host reads
   std::vector<std::pair<uint64_t, uint64_t>> gid2host;
   //! Mirror nodes from different hosts. For reduce
@@ -702,6 +704,7 @@
    * @returns A range object that contains the master nodes in this graph
    */
   inline const NodeRangeType& masterNodesRange() const {
+    std::cout << "masterRanges.size() = " << specificRanges.size() << std::endl;
     assert(specificRanges.size() == 3);
     return specificRanges[1];
   }
@@ -718,6 +721,8 @@
     return specificRanges[2];
   }
 
+  void setNumOwnedInit(uint32_t num) { numOwnedInit = num; }
+
   /**
    * Returns a vector object that contains the global IDs (in order) of
    * the master nodes in this graph.
@@ -756,14 +761,8 @@
    */
   inline void determineThreadRangesMaster() {
     // make sure this hasn't been called before
-<<<<<<< HEAD
-    if (masterRanges.size() != 0) {
-      masterRanges.clear();
-    }
-=======
     if (masterRanges.size() != 0)
       masterRanges.clear();
->>>>>>> 74f886f6
 
     // first check if we even need to do any work; if already calculated,
     // use already calculated vector
@@ -778,6 +777,10 @@
       masterRanges = galois::graphs::determineUnitRangesFromGraph(
           *graph, galois::runtime::activeThreads, beginMaster,
           beginMaster + numOwned, 0, true);
+      //print masterRanges
+      for (auto i : masterRanges) {
+        std::cout << i << " master id " << id << std::endl;
+      }
     }
   }
 
@@ -789,14 +792,8 @@
    */
   inline void determineThreadRangesWithEdges() {
     // make sure not called before
-<<<<<<< HEAD
-    if (withEdgeRanges.size() != 0) {
-      withEdgeRanges.clear();
-    }
-=======
     if (withEdgeRanges.size() != 0)
       withEdgeRanges.clear();
->>>>>>> 74f886f6
 
     // first check if we even need to do any work; if already calculated,
     // use already calculated vector
@@ -983,12 +980,12 @@
                   std::optional<std::vector<NodeTy>> dstData = std::nullopt) {
 
     if (isVertex) {
-      if (globalToLocalMap.find(src) == globalToLocalMap.end()) {
-        localToGlobalVector.push_back(src);
-        globalToLocalMap[src] = localToGlobalVector.size() - 1;
-        numNodes++;
-      }
+      assert(globalToLocalMap.find(src) == globalToLocalMap.end());
+      localToGlobalVector.push_back(src);
+      globalToLocalMap[src] = localToGlobalVector.size() - 1;
+      numNodes++;
       numOwned++;
+      ownedNodesIndices.push_back(numNodes - 1);
     } else {
       assert(globalToLocalMap.find(src) != globalToLocalMap.end());
       uint64_t srcLID = globalToLocalMap[src];
@@ -1002,53 +999,34 @@
           globalToLocalMap[token] = localToGlobalVector.size() - 1;
           numNodes++;
           numNodesWithEdges++;
-<<<<<<< HEAD
-=======
           std::vector<NodeTy> data;
           data.push_back(dstData.value()[i]);
           graph->addVertices(data);
->>>>>>> 74f886f6
           mirrorNodes[getHostID(token)].push_back(token);
-          graph->addVertexTopologyOnly();
         }
         if ((isOwned(token)) &&
             (edge_begin(getLID(token)) == edge_end(getLID(token)))) {
           numNodesWithEdges++;
         }
         i++;
-        if (isOwned(token) &&
-            (edge_begin(getLID(token)) == edge_end(getLID(token)))) {
-          numNodesWithEdges++;
-        }
       }
       numEdges += dsts.value().size();
     }
   }
 
   /** Topology Modifications **/
-<<<<<<< HEAD
-  void addVertexTopologyOnly(uint64_t token) {
-    uint64_t belongsTo = getHostID(token);
-=======
   void addVertexTopologyOnly(uint32_t token) {
->>>>>>> 74f886f6
     updateVariables(true, token);
     graph->addVertexTopologyOnly();
   }
 
   template <typename T>
-<<<<<<< HEAD
-  void addVertex(uint64_t token, T data) {
-    updateVariables(true, token);
-    // graph->setData(getLID(token), data);
-=======
   void addVertex(T data) {
     uint64_t token = data.id;
     std::vector<T> dataVec;
     dataVec.push_back(data);
     updateVariables(true, token);
     graph->addVertices(dataVec);
->>>>>>> 74f886f6
   }
 
   void addEdgesTopologyOnly(uint64_t src, std::vector<uint64_t> dsts) {
@@ -1061,13 +1039,8 @@
   }
 
   void addEdges(uint64_t src, std::vector<uint64_t> dsts,
-<<<<<<< HEAD
-                std::vector<EdgeTy> data) {
-    updateVariables(false, src, dsts);
-=======
                 std::vector<EdgeTy> data, std::vector<NodeTy> dstData) {
     updateVariables(false, src, dsts, dstData);
->>>>>>> 74f886f6
     std::vector<uint64_t> lids;
     for (uint32_t i = 0; i < dsts.size(); i++) {
       lids.push_back(getLID(dsts[i]));
