name: Docker / Ubuntu 22.04 / Build and Test
run-name: docker-ubuntu-2204 performed by @${{ github.triggering_actor }}

on:
  pull_request:
    branches:
      - master
      - main
  push:
    branches:
      - master
      - main
  # Allows you to run this workflow manually from the Actions tab
  workflow_dispatch:

concurrency:
  group: ${{ github.workflow }}-${{ github.ref }}
  cancel-in-progress: true

jobs:
  docker-create-ubuntu-2204:
    name: create
    runs-on: self-hosted
    permissions:
      contents: read
      packages: write
    steps:
    - name: Checkout
      uses: actions/checkout@v4
      with:
        fetch-depth: 0
    - name: Create Docker Image
      timeout-minutes: 45
      run: |
        make ci-image

  ubuntu-2204-docker:
    name: gcc / ${{ matrix.build-type }} / ${{ matrix.sanitizer-type }}
    runs-on: self-hosted
    permissions:
      contents: read
      packages: write
    env:
      IMAGE_NAME: galois
      CONTAINER_SRC_DIR: "/pando-galois"
      CONTAINER_BUILD_DIR: "/pando-galois/build"
      CONTAINER_WORK_DIR: "/pando-galois"
      GALOIS_CONTAINER_ENV: "-e=GALOIS_BUILD_TOOL=Ninja"
      INTERACTIVE: ""
    defaults:
      run:
        shell: bash -l {0}
    strategy:
      matrix:
        build-type: ['Release']
        sanitizer-type: ['nosan', 'san']
    needs: docker-create-ubuntu-2204

    steps:
    - name: Checkout
      uses: actions/checkout@v4
      with:
        fetch-depth: 0
        lfs: 'true'
        submodules: recursive

    - name: Set up environment variables
      timeout-minutes: 1
      run: |
        echo "UNAME=$(whoami)" >> $GITHUB_ENV
        echo "UID=$(id -u)" >> $GITHUB_ENV
        echo "GID=$(id -g)" >> $GITHUB_ENV
        echo "SRC_DIR=$(pwd)" >> $GITHUB_ENV
        echo "GALOIS_CCACHE_DIR=/var/local/$(whoami)/.ccache" >> $GITHUB_ENV
        echo "IMAGE_VERSION=$(git log --pretty="%h" -1 Dockerfile)" >> $GITHUB_ENV
        if [ ${{ matrix.sanitizer-type }} == 'san' ]; then
          echo "GALOIS_CONTAINER_ENV=$GALOIS_CONTAINER_ENV -e=GALOIS_EXTRA_CXX_FLAGS='\"-fsanitize=address -fsanitize=undefined\"'" >> $GITHUB_ENV
        fi
<<<<<<< HEAD
        if [ ${{ matrix.build-type }} == 'Debug' ]; then
          echo "GALOIS_CONTAINER_ENV=$GALOIS_CONTAINER_ENV -e=GALOIS_EXTRA_CXX_FLAGS='-O3'" >> $GITHUB_ENV
        fi
        if [ ${{ runner.name }} == 'zerberus-0' ]; then
          echo "CONTAINER_CPUSET='--cpuset-cpus=0,2,4,6,8,10,12,14,16,18,20,22,24,26,28,30'" >> $GITHUB_ENV
        fi
        if [ ${{ runner.name }} == 'zerberus-1' ]; then
          echo "CONTAINER_CPUSET='--cpuset-cpus=1,3,5,7,9,11,13,15,17,19,21,23,25,27,29,31'" >> $GITHUB_ENV
        fi
        if [ ${{ runner.name }} == 'languedoc-0' ]; then
          echo "CONTAINER_CPUSET='--cpuset-cpus=0,1,2,3,4,5,6,7,32,33,34,35,36,37,38,39'" >> $GITHUB_ENV
        fi
        if [ ${{ runner.name }} == 'languedoc-1' ]; then
          echo "CONTAINER_CPUSET='--cpuset-cpus=16,17,18,19,20,21,22,23,48,49,50,51,52,53,54,55'" >> $GITHUB_ENV
        fi
        if [ ${{ runner.name }} == 'languedoc-2' ]; then
          echo "CONTAINER_CPUSET='--cpuset-cpus=8,9,10,11,12,13,14,15,40,41,42,43,44,45,46,47'" >> $GITHUB_ENV
        fi
        if [ ${{ runner.name }} == 'languedoc-3' ]; then
          echo "CONTAINER_CPUSET='--cpuset-cpus=24,25,26,27,28,29,30,31,56,57,58,59,60,61,62,63'" >> $GITHUB_ENV
        fi
=======
>>>>>>> 3262256d
        cat $GITHUB_ENV

    - name: Configure
      timeout-minutes: 10
      run: |
        mkdir -p ${{ env.GALOIS_CCACHE_DIR }} -m=777
        CONTAINER_CMD="bash -lc 'source /opt/intel/oneapi/setvars.sh && make setup-ci'" \
          CONTAINER_OPTS="-e=BUILD_TYPE=${{ matrix.build-type }}" \
          IMAGE_NAME="${{ env.IMAGE_NAME }}" \
          VERSION="${{ env.IMAGE_VERSION }}" \
          make docker

    - name: Build
      timeout-minutes: 15
      run: |
        CONTAINER_CMD="bash -c 'ninja -j10 || ninja || ninja'" \
          IMAGE_NAME="${{ env.IMAGE_NAME }}" \
          VERSION="${{ env.IMAGE_VERSION }}" \
          CONTAINER_WORKDIR="${{ env.CONTAINER_BUILD_DIR }}" \
          make docker

    - name: Run Tests
      timeout-minutes: 5
      run: |
        CONTAINER_CMD="make run-tests" \
          IMAGE_NAME="${{ env.IMAGE_NAME }}" \
          VERSION="${{ env.IMAGE_VERSION }}" \
          make docker

  docker-pre-commit-ubuntu-2204:
    name: pre-commit
    runs-on: self-hosted
    permissions:
      contents: read
      packages: write
    env:
      IMAGE_NAME: galois
      CONTAINER_SRC_DIR: "/pando-galois"
      CONTAINER_BUILD_DIR: "/pando-galois/build"
      CONTAINER_WORK_DIR: "/pando-galois"
      INTERACTIVE: ""
    defaults:
      run:
        shell: bash -l {0}
    needs: docker-create-ubuntu-2204

    steps:
    - name: Checkout
      uses: actions/checkout@v4
      with:
        fetch-depth: 0
    - name: Set up environment variables
      timeout-minutes: 1
      run: |
        echo "SRC_DIR=$(pwd)" >> $GITHUB_ENV
        echo "IMAGE_VERSION=$(git log --pretty="%h" -1 Dockerfile)" >> $GITHUB_ENV
        cat $GITHUB_ENV
    - name: Check pre-commit
      timeout-minutes: 10
      run: |
        IMAGE_NAME="${{ env.IMAGE_NAME }}" \
          VERSION="${{ env.IMAGE_VERSION }}" \
          make docker-pre-commit<|MERGE_RESOLUTION|>--- conflicted
+++ resolved
@@ -76,7 +76,6 @@
         if [ ${{ matrix.sanitizer-type }} == 'san' ]; then
           echo "GALOIS_CONTAINER_ENV=$GALOIS_CONTAINER_ENV -e=GALOIS_EXTRA_CXX_FLAGS='\"-fsanitize=address -fsanitize=undefined\"'" >> $GITHUB_ENV
         fi
-<<<<<<< HEAD
         if [ ${{ matrix.build-type }} == 'Debug' ]; then
           echo "GALOIS_CONTAINER_ENV=$GALOIS_CONTAINER_ENV -e=GALOIS_EXTRA_CXX_FLAGS='-O3'" >> $GITHUB_ENV
         fi
@@ -98,8 +97,6 @@
         if [ ${{ runner.name }} == 'languedoc-3' ]; then
           echo "CONTAINER_CPUSET='--cpuset-cpus=24,25,26,27,28,29,30,31,56,57,58,59,60,61,62,63'" >> $GITHUB_ENV
         fi
-=======
->>>>>>> 3262256d
         cat $GITHUB_ENV
 
     - name: Configure
