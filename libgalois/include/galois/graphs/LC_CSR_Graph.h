/*
 * This file belongs to the Galois project, a C++ library for exploiting
 * parallelism. The code is being released under the terms of the 3-Clause BSD
 * License (a copy is located in LICENSE.txt at the top-level directory).
 *
 * Copyright (C) 2018, The University of Texas at Austin. All rights reserved.
 * UNIVERSITY EXPRESSLY DISCLAIMS ANY AND ALL WARRANTIES CONCERNING THIS
 * SOFTWARE AND DOCUMENTATION, INCLUDING ANY WARRANTIES OF MERCHANTABILITY,
 * FITNESS FOR ANY PARTICULAR PURPOSE, NON-INFRINGEMENT AND WARRANTIES OF
 * PERFORMANCE, AND ANY WARRANTY THAT MIGHT OTHERWISE ARISE FROM COURSE OF
 * DEALING OR USAGE OF TRADE.  NO WARRANTY IS EITHER EXPRESS OR IMPLIED WITH
 * RESPECT TO THE USE OF THE SOFTWARE OR DOCUMENTATION. Under no circumstances
 * shall University be liable for incidental, special, indirect, direct or
 * consequential damages or loss of profits, interruption of business, or
 * related expenses which may arise from use of Software or Documentation,
 * including but not limited to those resulting from defects in Software and/or
 * Documentation, or loss or inaccuracy of data of any kind.
 */

#ifndef GALOIS_GRAPHS_LC_CSR_GRAPH_H
#define GALOIS_GRAPHS_LC_CSR_GRAPH_H

#include <fstream>
#include <type_traits>

#include <boost/archive/binary_oarchive.hpp>
#include <boost/archive/binary_iarchive.hpp>
#include <boost/serialization/split_member.hpp>
#include <boost/serialization/binary_object.hpp>
#include <boost/serialization/serialization.hpp>

#include "galois/config.h"
#include "galois/Galois.h"
#include "galois/graphs/Details.h"
#include "galois/graphs/FileGraph.h"
#include "galois/graphs/GraphHelpers.h"
#include "galois/PODResizeableArray.h"

namespace galois {
namespace graphs {
/**
 * Local computation graph (i.e., graph structure does not change). The data
 * representation is the traditional compressed-sparse-row (CSR) format.
 *
 * The position of template parameters may change between Galois releases; the
 * most robust way to specify them is through the with_XXX nested templates.
 *
 * An example of use:
 *
 * \snippet test/graph.cpp Using a graph
 *
 * And in C++11:
 *
 * \snippet test/graph.cpp Using a graph cxx11
 *
 * @tparam NodeTy data on nodes
 * @tparam EdgeTy data on out edges
 */
//! [doxygennuma]
template <typename NodeTy, typename EdgeTy, bool HasNoLockable = false,
          bool UseNumaAlloc =
              false, // true => numa-blocked, false => numa-interleaved
          bool HasOutOfLineLockable = false, typename FileEdgeTy = EdgeTy,
          typename NodeIndexTy = uint32_t, typename EdgeIndexTy = uint64_t >
class LC_CSR_Graph :
    //! [doxygennuma]
    private boost::noncopyable,
    private internal::LocalIteratorFeature<UseNumaAlloc>,
    private internal::OutOfLineLockableFeature<HasOutOfLineLockable &&
                                               !HasNoLockable> {
  template <typename Graph>
  friend class LC_InOut_Graph;

public:
  template <bool _has_id>
  struct with_id {
    typedef LC_CSR_Graph type;
  };

  template <typename _node_data>
  struct with_node_data {
    typedef LC_CSR_Graph<_node_data, EdgeTy, HasNoLockable, UseNumaAlloc,
                         HasOutOfLineLockable, FileEdgeTy>
        type;
  };

  template <typename _edge_data>
  struct with_edge_data {
    typedef LC_CSR_Graph<NodeTy, _edge_data, HasNoLockable, UseNumaAlloc,
                         HasOutOfLineLockable, FileEdgeTy>
        type;
  };

  template <typename _file_edge_data>
  struct with_file_edge_data {
    typedef LC_CSR_Graph<NodeTy, EdgeTy, HasNoLockable, UseNumaAlloc,
                         HasOutOfLineLockable, _file_edge_data>
        type;
  };

  //! If true, do not use abstract locks in graph
  template <bool _has_no_lockable>
  struct with_no_lockable {
    typedef LC_CSR_Graph<NodeTy, EdgeTy, _has_no_lockable, UseNumaAlloc,
                         HasOutOfLineLockable, FileEdgeTy>
        type;
  };
  template <bool _has_no_lockable>
  using _with_no_lockable =
      LC_CSR_Graph<NodeTy, EdgeTy, _has_no_lockable, UseNumaAlloc,
                   HasOutOfLineLockable, FileEdgeTy>;

  //! If true, use NUMA-aware graph allocation
  template <bool _use_numa_alloc>
  struct with_numa_alloc {
    typedef LC_CSR_Graph<NodeTy, EdgeTy, HasNoLockable, _use_numa_alloc,
                         HasOutOfLineLockable, FileEdgeTy>
        type;
  };
  template <bool _use_numa_alloc>
  using _with_numa_alloc =
      LC_CSR_Graph<NodeTy, EdgeTy, HasNoLockable, _use_numa_alloc,
                   HasOutOfLineLockable, FileEdgeTy>;

  //! If true, store abstract locks separate from nodes
  template <bool _has_out_of_line_lockable>
  struct with_out_of_line_lockable {
    typedef LC_CSR_Graph<NodeTy, EdgeTy, HasNoLockable, UseNumaAlloc,
                         _has_out_of_line_lockable, FileEdgeTy>
        type;
  };

  typedef read_default_graph_tag read_tag;

protected:
  typedef LargeArray<EdgeTy> EdgeData;
  typedef LargeArray<NodeIndexTy> EdgeDst;
  typedef internal::NodeInfoBaseTypes<NodeTy,
                                      !HasNoLockable && !HasOutOfLineLockable>
      NodeInfoTypes;
  typedef internal::NodeInfoBase<NodeTy,
                                 !HasNoLockable && !HasOutOfLineLockable>
      NodeInfo;
  typedef LargeArray<EdgeIndexTy> EdgeIndData;
  typedef LargeArray<NodeInfo> NodeData;

public:
  typedef NodeIndexTy GraphNode;
  typedef EdgeTy edge_data_type;
  typedef FileEdgeTy file_edge_data_type;
  typedef NodeTy node_data_type;
  typedef typename EdgeData::reference edge_data_reference;
  typedef typename NodeInfoTypes::reference node_data_reference;
  using edge_iterator =
      boost::counting_iterator<typename EdgeIndData::value_type>;
  // for hypergraphs
  size_t hedges;
  size_t hnodes;
  using iterator = boost::counting_iterator<typename EdgeDst::value_type>;
  typedef iterator const_iterator;
  typedef iterator local_iterator;
  typedef iterator const_local_iterator;
  uint32_t* degrees;
  void degree_counting() {
    degrees = new uint32_t[numNodes];
    galois::do_all(
        galois::iterate(begin(), end()),
        [&](auto v) {
          degrees[v] = std::distance(this->edge_begin(v), this->edge_end(v));
        },
        galois::loopname("DegreeCounting"));
  }
  uint32_t get_degree(uint32_t n) { return degrees[n]; }

protected:
  NodeData nodeData;
  EdgeIndData edgeIndData;
  EdgeDst edgeDst;
  EdgeData edgeData;

  uint64_t numNodes;
  uint64_t numEdges;

  typedef internal::EdgeSortIterator<
      GraphNode, typename EdgeIndData::value_type, EdgeDst, EdgeData>
      edge_sort_iterator;

  edge_iterator raw_begin(GraphNode N) const {
    return edge_iterator((N == 0) ? 0 : edgeIndData[N - 1]);
  }

  edge_iterator raw_end(GraphNode N) const {
    return edge_iterator(edgeIndData[N]);
  }

  edge_sort_iterator edge_sort_begin(GraphNode N) {
    return edge_sort_iterator(*raw_begin(N), &edgeDst, &edgeData);
  }

  edge_sort_iterator edge_sort_end(GraphNode N) {
    return edge_sort_iterator(*raw_end(N), &edgeDst, &edgeData);
  }

  template <bool _A1 = HasNoLockable, bool _A2 = HasOutOfLineLockable>
  void acquireNode(GraphNode N, MethodFlag mflag,
                   typename std::enable_if<!_A1 && !_A2>::type* = 0) {
    galois::runtime::acquire(&nodeData[N], mflag);
  }

  template <bool _A1 = HasOutOfLineLockable, bool _A2 = HasNoLockable>
  void acquireNode(GraphNode N, MethodFlag mflag,
                   typename std::enable_if<_A1 && !_A2>::type* = 0) {
    this->outOfLineAcquire(getId(N), mflag);
  }

  template <bool _A1 = HasOutOfLineLockable, bool _A2 = HasNoLockable>
  void acquireNode(GraphNode, MethodFlag,
                   typename std::enable_if<_A2>::type* = 0) {}

  template <bool _A1 = EdgeData::has_value,
            bool _A2 = LargeArray<FileEdgeTy>::has_value>
  void constructEdgeValue(FileGraph& graph,
                          typename FileGraph::edge_iterator nn,
                          typename std::enable_if<!_A1 || _A2>::type* = 0) {
    typedef LargeArray<FileEdgeTy> FED;
    if (EdgeData::has_value)
      edgeData.set(*nn, graph.getEdgeData<typename FED::value_type>(nn));
  }

  template <bool _A1 = EdgeData::has_value,
            bool _A2 = LargeArray<FileEdgeTy>::has_value>
  void constructEdgeValue(FileGraph&, typename FileGraph::edge_iterator nn,
                          typename std::enable_if<_A1 && !_A2>::type* = 0) {
    edgeData.set(*nn, {});
  }

  size_t getId(GraphNode N) { return N; }

  GraphNode getNode(size_t n) { return n; }

private:
  friend class boost::serialization::access;
  template <typename Archive>
  void save(Archive& ar, const unsigned int) const {
    ar << numNodes;
    ar << numEdges;

    // Large Arrays
    ar << edgeIndData;
    ar << edgeDst;
    ar << edgeData;
  }

  template <typename Archive>
  void load(Archive& ar, const unsigned int) {
    ar >> numNodes;
    ar >> numEdges;

    // Large Arrays
    ar >> edgeIndData;
    ar >> edgeDst;
    ar >> edgeData;

    if (!nodeData.data()) {
      if (UseNumaAlloc) {
        nodeData.allocateBlocked(numNodes);
        this->outOfLineAllocateBlocked(numNodes);
      } else {
        nodeData.allocateInterleaved(numNodes);
        this->outOfLineAllocateInterleaved(numNodes);
      }

      // Construct nodeData largeArray
      for (size_t n = 0; n < numNodes; ++n) {
        nodeData.constructAt(n);
      }
    }
  }
  // The macro BOOST_SERIALIZATION_SPLIT_MEMBER() generates code which invokes
  // the save or load depending on whether the archive is used for saving or
  // loading
  BOOST_SERIALIZATION_SPLIT_MEMBER()

public:
  LC_CSR_Graph(LC_CSR_Graph&& rhs) = default;
  LC_CSR_Graph()                   = default;
  LC_CSR_Graph& operator=(LC_CSR_Graph&&) = default;

  /**
   * Serializes node data using Boost.
   *
   * @param ar Boost archive to serialize to.
   */
  void serializeNodeData(boost::archive::binary_oarchive& ar) const {
    ar << nodeData;
  }

  /**
   * Deserializes a Boost archive containing node data to the local node data
   * variable.
   *
   * @param ar Boost archive to deserialize from.
   */
  void deSerializeNodeData(boost::archive::binary_iarchive& ar) {
    ar >> nodeData;
  }

  /**
   * Serializes graph using Boost.
   *
   * @param ar Boost archive to serialize to.
   */
  void serializeGraph(boost::archive::binary_oarchive& ar) const {
    ar << numNodes;
    ar << numEdges;

    // Large Arrays
    ar << nodeData;
    ar << edgeIndData;
    ar << edgeDst;
    ar << edgeData;
  }

  /**
   * Deserializes a Boost archive to the local graph.
   *
   * @param ar Boost archive to deserialize from.
   */
  void deSerializeGraph(boost::archive::binary_iarchive& ar) {
    ar >> numNodes;
    ar >> numEdges;

    // Large Arrays
    ar >> nodeData;
    ar >> edgeIndData;
    ar >> edgeDst;
    ar >> edgeData;
  }

  // cxh
  EdgeIndexTy* row_start_ptr() { return &edgeIndData[0]; }
  NodeIndexTy* edge_dst_ptr() { return &edgeDst[0]; }
  /**
   * Accesses the "prefix sum" of this graph; takes advantage of the fact
   * that edge_end(n) is basically prefix_sum[n] (if a prefix sum existed +
   * if prefix_sum[0] = number of edges in node 0).
   *
   * ONLY USE IF GRAPH HAS BEEN LOADED
   *
   * @param n Index into edge prefix sum
   * @returns The value that would be located at index n in an edge prefix sum
   * array
   */
  uint64_t operator[](uint64_t n) { return *(edge_end(n)); }

  template <typename EdgeNumFnTy, typename EdgeDstFnTy, typename EdgeDataFnTy>
  LC_CSR_Graph(NodeIndexTy _numNodes, EdgeIndexTy _numEdges, EdgeNumFnTy edgeNum,
               EdgeDstFnTy _edgeDst, EdgeDataFnTy _edgeData)
      : numNodes(_numNodes), numEdges(_numEdges) {
    // std::cerr << "\n**" << numNodes << " " << numEdges << "\n\n";
    if (UseNumaAlloc) {
      //! [numaallocex]
      nodeData.allocateBlocked(numNodes);
      edgeIndData.allocateBlocked(numNodes);
      edgeDst.allocateBlocked(numEdges);
      edgeData.allocateBlocked(numEdges);
      //! [numaallocex]
      this->outOfLineAllocateBlocked(numNodes, false);
    } else {
      nodeData.allocateInterleaved(numNodes);
      edgeIndData.allocateInterleaved(numNodes);
      edgeDst.allocateInterleaved(numEdges);
      edgeData.allocateInterleaved(numEdges);
      this->outOfLineAllocateInterleaved(numNodes);
    }
    // std::cerr << "Done Alloc\n";
    for (size_t n = 0; n < numNodes; ++n) {
      nodeData.constructAt(n);
    }
    // std::cerr << "Done Node Construct\n";
    uint64_t cur = 0;
    for (size_t n = 0; n < numNodes; ++n) {
      cur += edgeNum(n);
      edgeIndData[n] = cur;
    }
    // std::cerr << "Done Edge Reserve\n";
    cur = 0;
    for (size_t n = 0; n < numNodes; ++n) {
      // if (n % (1024*128) == 0)
      //  std::cout << n << " " << cur << "\n";
      for (uint64_t e = 0, ee = edgeNum(n); e < ee; ++e) {
        if (EdgeData::has_value)
          edgeData.set(cur, _edgeData(n, e));
        edgeDst[cur] = _edgeDst(n, e);
        ++cur;
      }
    }

    // std::cerr << "Done Construct\n";
  }

  friend void swap(LC_CSR_Graph& lhs, LC_CSR_Graph& rhs) {
    swap(lhs.nodeData, rhs.nodeData);
    swap(lhs.edgeIndData, rhs.edgeIndData);
    swap(lhs.edgeDst, rhs.edgeDst);
    swap(lhs.edgeData, rhs.edgeData);
    std::swap(lhs.numNodes, rhs.numNodes);
    std::swap(lhs.numEdges, rhs.numEdges);
  }

  node_data_reference getData(GraphNode N,
                              MethodFlag mflag = MethodFlag::WRITE) {
    // galois::runtime::checkWrite(mflag, false);
    NodeInfo& NI = nodeData[N];
    acquireNode(N, mflag);
    return NI.getData();
  }

  edge_data_reference
  getEdgeData(edge_iterator ni,
              MethodFlag GALOIS_UNUSED(mflag) = MethodFlag::UNPROTECTED) {
    // galois::runtime::checkWrite(mflag, false);
    return edgeData[*ni];
  }

  GraphNode getEdgeDst(edge_iterator ni) { return edgeDst[*ni]; }

  size_t size() const { return numNodes; }
  size_t sizeEdges() const { return numEdges; }

  iterator begin() const { return iterator(0); }
  iterator end() const { return iterator(numNodes); }

  const_local_iterator local_begin() const {
    return const_local_iterator(this->localBegin(numNodes));
  }

  const_local_iterator local_end() const {
    return const_local_iterator(this->localEnd(numNodes));
  }

  local_iterator local_begin() {
    return local_iterator(this->localBegin(numNodes));
  }

  local_iterator local_end() {
    return local_iterator(this->localEnd(numNodes));
  }

  edge_iterator edge_begin(GraphNode N, MethodFlag mflag = MethodFlag::WRITE) {
    acquireNode(N, mflag);
    if (!HasNoLockable && galois::runtime::shouldLock(mflag)) {
      for (edge_iterator ii = raw_begin(N), ee = raw_end(N); ii != ee; ++ii) {
        acquireNode(edgeDst[*ii], mflag);
      }
    }
    return raw_begin(N);
  }

  edge_iterator edge_end(GraphNode N, MethodFlag mflag = MethodFlag::WRITE) {
    acquireNode(N, mflag);
    return raw_end(N);
  }

  edge_iterator findEdge(GraphNode N1, GraphNode N2) {
    return std::find_if(edge_begin(N1), edge_end(N1),
                        [=](edge_iterator e) { return getEdgeDst(e) == N2; });
  }

  edge_iterator findEdgeSortedByDst(GraphNode N1, GraphNode N2) {
    auto e = std::lower_bound(
        edge_begin(N1), edge_end(N1), N2,
        [=](edge_iterator e, GraphNode N) { return getEdgeDst(e) < N; });
    return (getEdgeDst(e) == N2) ? e : edge_end(N1);
  }

  runtime::iterable<NoDerefIterator<edge_iterator>>
  edges(GraphNode N, MethodFlag mflag = MethodFlag::WRITE) {
    return internal::make_no_deref_range(edge_begin(N, mflag),
                                         edge_end(N, mflag));
  }

  runtime::iterable<NoDerefIterator<edge_iterator>>
  out_edges(GraphNode N, MethodFlag mflag = MethodFlag::WRITE) {
    return edges(N, mflag);
  }

  /**
   * Sorts outgoing edges of a node. Comparison function is over EdgeTy.
   */
  template <typename CompTy>
  void sortEdgesByEdgeData(GraphNode N,
                           const CompTy& comp = std::less<EdgeTy>(),
                           MethodFlag mflag   = MethodFlag::WRITE) {
    acquireNode(N, mflag);
    std::sort(
        edge_sort_begin(N), edge_sort_end(N),
        internal::EdgeSortCompWrapper<EdgeSortValue<GraphNode, EdgeTy>, CompTy>(
            comp));
  }

  /**
   * Sorts outgoing edges of a node.
   * Comparison function is over <code>EdgeSortValue<EdgeTy></code>.
   */
  template <typename CompTy>
  void sortEdges(GraphNode N, const CompTy& comp,
                 MethodFlag mflag = MethodFlag::WRITE) {
    acquireNode(N, mflag);
    std::sort(edge_sort_begin(N), edge_sort_end(N), comp);
  }

  /**
   * Sorts outgoing edges of a node. Comparison is over getEdgeDst(e).
   */
  void sortEdgesByDst(GraphNode N, MethodFlag mflag = MethodFlag::WRITE) {
    acquireNode(N, mflag);
    typedef EdgeSortValue<GraphNode, EdgeTy> EdgeSortVal;
    std::sort(edge_sort_begin(N), edge_sort_end(N),
              [=](const EdgeSortVal& e1, const EdgeSortVal& e2) {
                return e1.dst < e2.dst;
              });
  }

  /**
   * Sorts all outgoing edges of all nodes in parallel. Comparison is over
   * getEdgeDst(e).
   */
  void sortAllEdgesByDst(MethodFlag mflag = MethodFlag::WRITE) {
    galois::do_all(
        galois::iterate(size_t{0}, this->size()),
        [=](GraphNode N) { this->sortEdgesByDst(N, mflag); },
        galois::no_stats(), galois::steal());
  }

  template <typename F>
  ptrdiff_t partition_neighbors(GraphNode N, const F& func) {
    auto beg = &edgeDst[*raw_begin(N)];
    auto end = &edgeDst[*raw_end(N)];
    auto mid = std::partition(beg, end, func);
    return (mid - beg);
  }

  void allocateFrom(FileGraph& graph) {
    numNodes = graph.size();
    numEdges = graph.sizeEdges();
    if (UseNumaAlloc) {
      nodeData.allocateBlocked(numNodes);
      edgeIndData.allocateBlocked(numNodes);
      edgeDst.allocateBlocked(numEdges);
      edgeData.allocateBlocked(numEdges);
      this->outOfLineAllocateBlocked(numNodes);
    } else {
      nodeData.allocateInterleaved(numNodes);
      edgeIndData.allocateInterleaved(numNodes);
      edgeDst.allocateInterleaved(numEdges);
      edgeData.allocateInterleaved(numEdges);
      this->outOfLineAllocateInterleaved(numNodes);
    }
  }

  void allocateFrom(NodeIndexTy nNodes, EdgeIndexTy nEdges) {
    numNodes = nNodes;
    numEdges = nEdges;

    if (UseNumaAlloc) {
      nodeData.allocateBlocked(numNodes);
      edgeIndData.allocateBlocked(numNodes);
      edgeDst.allocateBlocked(numEdges);
      edgeData.allocateBlocked(numEdges);
      this->outOfLineAllocateBlocked(numNodes);
    } else {
      nodeData.allocateInterleaved(numNodes);
      edgeIndData.allocateInterleaved(numNodes);
      edgeDst.allocateInterleaved(numEdges);
      edgeData.allocateInterleaved(numEdges);
      this->outOfLineAllocateInterleaved(numNodes);
    }
  }

  void destroyAndAllocateFrom(NodeIndexTy nNodes, EdgeIndexTy nEdges) {
    numNodes = nNodes;
    numEdges = nEdges;

    deallocate();
    if (UseNumaAlloc) {
      nodeData.allocateBlocked(numNodes);
      edgeIndData.allocateBlocked(numNodes);
      edgeDst.allocateBlocked(numEdges);
      edgeData.allocateBlocked(numEdges);
      this->outOfLineAllocateBlocked(numNodes);
    } else {
      nodeData.allocateInterleaved(numNodes);
      edgeIndData.allocateInterleaved(numNodes);
      edgeDst.allocateInterleaved(numEdges);
      edgeData.allocateInterleaved(numEdges);
      this->outOfLineAllocateInterleaved(numNodes);
    }
  }

  void constructNodes() {
#ifndef GALOIS_GRAPH_CONSTRUCT_SERIAL
    for (NodeIndexTy x = 0; x < numNodes; ++x) {
      nodeData.constructAt(x);
      this->outOfLineConstructAt(x);
    }
#else
    galois::do_all(
        galois::iterate(UINT64_C(0), numNodes),
        [&](uint64_t x) {
          nodeData.constructAt(x);
          this->outOfLineConstructAt(x);
        },
        galois::no_stats(), galois::loopname("CONSTRUCT_NODES"));
#endif
  }

  void deallocate() {
    nodeData.destroy();
    nodeData.deallocate();

    edgeIndData.deallocate();
    edgeIndData.destroy();

    edgeDst.deallocate();
    edgeDst.destroy();

    edgeData.deallocate();
    edgeData.destroy();
  }

  void constructEdge(EdgeIndexTy e, NodeIndexTy dst,
                     const typename EdgeData::value_type& val) {
    edgeData.set(e, val);
    edgeDst[e] = dst;
  }

  void constructEdge(EdgeIndexTy e, NodeIndexTy dst) { edgeDst[e] = dst; }

  void fixEndEdge(NodeIndexTy n, EdgeIndexTy e) { edgeIndData[n] = e; }

  /**
   * Perform an in-memory transpose of the graph, replacing the original
   * CSR to CSC
   */
  void transpose(const char* regionName = NULL) {
    galois::StatTimer timer("TIMER_GRAPH_TRANSPOSE", regionName);
    timer.start();

    EdgeDst edgeDst_old;
    EdgeData edgeData_new;
    EdgeIndData edgeIndData_old;
    EdgeIndData edgeIndData_temp;

    if (UseNumaAlloc) {
      edgeIndData_old.allocateBlocked(numNodes);
      edgeIndData_temp.allocateBlocked(numNodes);
      edgeDst_old.allocateBlocked(numEdges);
      edgeData_new.allocateBlocked(numEdges);
    } else {
      edgeIndData_old.allocateInterleaved(numNodes);
      edgeIndData_temp.allocateInterleaved(numNodes);
      edgeDst_old.allocateInterleaved(numEdges);
      edgeData_new.allocateInterleaved(numEdges);
    }

    // Copy old node->index location + initialize the temp array
    galois::do_all(
        galois::iterate(UINT64_C(0), numNodes),
        [&](uint64_t n) {
          edgeIndData_old[n]  = edgeIndData[n];
          edgeIndData_temp[n] = 0;
        },
        galois::no_stats(), galois::loopname("TRANSPOSE_EDGEINTDATA_COPY"));

    // get destination of edge, copy to array, and
    galois::do_all(
        galois::iterate(UINT64_C(0), numEdges),
        [&](uint64_t e) {
          auto dst       = edgeDst[e];
          edgeDst_old[e] = dst;
          // counting outgoing edges in the tranpose graph by
          // counting incoming edges in the original graph
          __sync_add_and_fetch(&(edgeIndData_temp[dst]), 1);
        },
        galois::no_stats(), galois::loopname("TRANSPOSE_EDGEINTDATA_INC"));

    // TODO is it worth doing parallel prefix sum?
    // prefix sum calculation of the edge index array
    for (NodeIndexTy n = 1; n < numNodes; ++n) {
      edgeIndData_temp[n] += edgeIndData_temp[n - 1];
    }

    // copy over the new tranposed edge index data
    galois::do_all(
        galois::iterate(UINT64_C(0), numNodes),
        [&](uint64_t n) { edgeIndData[n] = edgeIndData_temp[n]; },
        galois::no_stats(), galois::loopname("TRANSPOSE_EDGEINTDATA_SET"));

    // edgeIndData_temp[i] will now hold number of edges that all nodes
    // before the ith node have
    if (numNodes >= 1) {
      edgeIndData_temp[0] = 0;
      galois::do_all(
          galois::iterate(UINT64_C(1), numNodes),
          [&](uint64_t n) { edgeIndData_temp[n] = edgeIndData[n - 1]; },
          galois::no_stats(), galois::loopname("TRANSPOSE_EDGEINTDATA_TEMP"));
    }

    galois::do_all(
        galois::iterate(UINT64_C(0), numNodes),
        [&](uint64_t src) {
          // e = start index into edge array for a particular node
          uint64_t e = (src == 0) ? 0 : edgeIndData_old[src - 1];

          // get all outgoing edges of a particular node in the
          // non-transpose and convert to incoming
          while (e < edgeIndData_old[src]) {
            // destination nodde
            auto dst = edgeDst_old[e];
            // location to save edge
            auto e_new = __sync_fetch_and_add(&(edgeIndData_temp[dst]), 1);
            // save src as destination
            edgeDst[e_new] = src;
            // copy edge data to "new" array
            edgeDataCopy(edgeData_new, edgeData, e_new, e);
            e++;
          }
        },
        galois::no_stats(), galois::loopname("TRANSPOSE_EDGEDST"));

    // if edge weights, then overwrite edgeData with new edge data
    if (EdgeData::has_value) {
      galois::do_all(
          galois::iterate(UINT64_C(0), numEdges),
          [&](uint64_t e) { edgeDataCopy(edgeData, edgeData_new, e, e); },
          galois::no_stats(), galois::loopname("TRANSPOSE_EDGEDATA_SET"));
    }

    timer.stop();
  }

  template <bool is_non_void = EdgeData::has_value>
  void edgeDataCopy(EdgeData& edgeData_new, EdgeData& edgeData, EdgeIndexTy e_new,
                    EdgeIndexTy e,
                    typename std::enable_if<is_non_void>::type* = 0) {
    edgeData_new[e_new] = edgeData[e];
  }

  template <bool is_non_void = EdgeData::has_value>
<<<<<<< HEAD
  void edgeDataCopy(EdgeData& edgeData_new, EdgeData& edgeData, EdgeIndexTy e_new,
                    EdgeIndexTy e,
=======
  void edgeDataCopy(EdgeData&, EdgeData&, uint64_t, uint64_t,
>>>>>>> 0666e649
                    typename std::enable_if<!is_non_void>::type* = 0) {
    // does nothing
  }

  template <typename E                                            = EdgeTy,
            std::enable_if_t<!std::is_same<E, void>::value, int>* = nullptr>
  void constructFrom(FileGraph& graph, unsigned tid, unsigned total,
                     const bool readUnweighted = false) {
    // at this point memory should already be allocated
    auto r =
        graph
            .divideByNode(
                NodeData::size_of::value + EdgeIndData::size_of::value +
                    LC_CSR_Graph::size_of_out_of_line::value,
                EdgeDst::size_of::value + EdgeData::size_of::value, tid, total)
            .first;

    this->setLocalRange(*r.first, *r.second);

    for (FileGraph::iterator ii = r.first, ei = r.second; ii != ei; ++ii) {
      nodeData.constructAt(*ii);
      edgeIndData[*ii] = *graph.edge_end(*ii);

      this->outOfLineConstructAt(*ii);

      for (FileGraph::edge_iterator nn = graph.edge_begin(*ii),
                                    en = graph.edge_end(*ii);
           nn != en; ++nn) {
        if (readUnweighted) {
          edgeData.set(*nn, {});
        } else {
          constructEdgeValue(graph, nn);
        }
        edgeDst[*nn] = graph.getEdgeDst(nn);
      }
    }
  }

  template <typename E                                           = EdgeTy,
            std::enable_if_t<std::is_same<E, void>::value, int>* = nullptr>
  void constructFrom(FileGraph& graph, unsigned tid, unsigned total,
                     const bool GALOIS_UNUSED(readUnweighted) = false) {
    // at this point memory should already be allocated
    auto r =
        graph
            .divideByNode(
                NodeData::size_of::value + EdgeIndData::size_of::value +
                    LC_CSR_Graph::size_of_out_of_line::value,
                EdgeDst::size_of::value + EdgeData::size_of::value, tid, total)
            .first;

    this->setLocalRange(*r.first, *r.second);

    for (FileGraph::iterator ii = r.first, ei = r.second; ii != ei; ++ii) {
      nodeData.constructAt(*ii);
      edgeIndData[*ii] = *graph.edge_end(*ii);

      this->outOfLineConstructAt(*ii);

      for (FileGraph::edge_iterator nn = graph.edge_begin(*ii),
                                    en = graph.edge_end(*ii);
           nn != en; ++nn) {
        constructEdgeValue(graph, nn);
        edgeDst[*nn] = graph.getEdgeDst(nn);
      }
    }
  }

  /**
   * Returns the reference to the edgeIndData LargeArray
   * (a prefix sum of edges)
   *
   * @returns reference to LargeArray edgeIndData
   */
  const EdgeIndData& getEdgePrefixSum() const { return edgeIndData; }

  auto divideByNode(size_t nodeSize, size_t edgeSize, size_t id, size_t total) {
    return galois::graphs::divideNodesBinarySearch(
        numNodes, numEdges, nodeSize, edgeSize, id, total, edgeIndData);
  }
  /**
   *
   * custom allocator for vector<vector<>>
   * Adding for Louvain clustering
   * TODO: Find better way to do this
   */
<<<<<<< HEAD
  void constructFrom(NodeIndexTy numNodes, EdgeIndexTy numEdges, std::vector<uint64_t>& prefix_sum, std::vector<std::vector<uint32_t>>& edges_id, std::vector<std::vector<EdgeTy>>& edges_data) {
    //allocateFrom(numNodes, numEdges);
=======
  void constructFrom(uint32_t numNodes, uint64_t numEdges,
                     std::vector<uint64_t>& prefix_sum,
                     std::vector<std::vector<uint32_t>>& edges_id,
                     std::vector<std::vector<EdgeTy>>& edges_data) {
    // allocateFrom(numNodes, numEdges);
>>>>>>> 0666e649
    /*
     * Deallocate if reusing the graph
     */
    destroyAndAllocateFrom(numNodes, numEdges);
    constructNodes();

<<<<<<< HEAD
    galois::do_all(galois::iterate((NodeIndexTy)0, numNodes),
                  [&](NodeIndexTy n) {
                    edgeIndData[n] = prefix_sum[n];
                    });

    galois::do_all(galois::iterate((NodeIndexTy)0, numNodes),
                  [&](NodeIndexTy n) {
                    if( n == 0){
                      if(edgeIndData[n] > 0){
                        std::copy(edges_id[n].begin(), edges_id[n].end(), edgeDst.begin());
                        std::copy(edges_data[n].begin(), edges_data[n].end(), edgeData.begin());
                      }
                    }
                    else{
                        if(edgeIndData[n] - edgeIndData[n-1] > 0){
                          std::copy(edges_id[n].begin(), edges_id[n].end(), edgeDst.begin() + edgeIndData[n-1]);
                          std::copy(edges_data[n].begin(), edges_data[n].end(), edgeData.begin() + edgeIndData[n-1]);
                      }
                      }
                  });


 galois::on_each(
        [&](unsigned tid, unsigned total) {
        std::vector<unsigned> dummy_scale_factor; // dummy passed in to function call

          auto r = divideByNode(0, 1, tid, total).first;

        //galois::gPrint("[", tid, "] : Ranges : ", *r.first, ", ", *r.second, "\n");
        this->setLocalRange(*r.first, *r.second);
=======
    galois::do_all(galois::iterate((uint32_t)0, numNodes),
                   [&](uint32_t n) { edgeIndData[n] = prefix_sum[n]; });

    galois::do_all(galois::iterate((uint32_t)0, numNodes), [&](uint32_t n) {
      if (n == 0) {
        if (edgeIndData[n] > 0) {
          std::copy(edges_id[n].begin(), edges_id[n].end(), edgeDst.begin());
          std::copy(edges_data[n].begin(), edges_data[n].end(),
                    edgeData.begin());
>>>>>>> 0666e649
        }
      } else {
        if (edgeIndData[n] - edgeIndData[n - 1] > 0) {
          std::copy(edges_id[n].begin(), edges_id[n].end(),
                    edgeDst.begin() + edgeIndData[n - 1]);
          std::copy(edges_data[n].begin(), edges_data[n].end(),
                    edgeData.begin() + edgeIndData[n - 1]);
        }
      }
    });

    galois::on_each([&](unsigned tid, unsigned total) {
      std::vector<unsigned>
          dummy_scale_factor; // dummy passed in to function call

      auto r = divideByNode(0, 1, tid, total).first;

      // galois::gPrint("[", tid, "] : Ranges : ", *r.first, ", ", *r.second,
      // "\n");
      this->setLocalRange(*r.first, *r.second);
    });
  }
  void constructFrom(
      uint32_t numNodes, uint64_t numEdges, std::vector<uint64_t>& prefix_sum,
      galois::gstl::Vector<galois::PODResizeableArray<uint32_t>>& edges_id,
      std::vector<std::vector<EdgeTy>>& edges_data) {
    allocateFrom(numNodes, numEdges);
    constructNodes();

    galois::do_all(galois::iterate((uint32_t)0, numNodes),
                   [&](uint32_t n) { edgeIndData[n] = prefix_sum[n]; });

    galois::do_all(galois::iterate((uint32_t)0, numNodes), [&](uint32_t n) {
      if (n == 0) {
        if (edgeIndData[n] > 0) {
          std::copy(edges_id[n].begin(), edges_id[n].end(), edgeDst.begin());
          std::copy(edges_data[n].begin(), edges_data[n].end(),
                    edgeData.begin());
        }
      } else {
        if (edgeIndData[n] - edgeIndData[n - 1] > 0) {
          std::copy(edges_id[n].begin(), edges_id[n].end(),
                    edgeDst.begin() + edgeIndData[n - 1]);
          std::copy(edges_data[n].begin(), edges_data[n].end(),
                    edgeData.begin() + edgeIndData[n - 1]);
        }
      }
    });

    galois::on_each([&](unsigned tid, unsigned total) {
      std::vector<unsigned>
          dummy_scale_factor; // dummy passed in to function call

      auto r = divideByNode(0, 1, tid, total).first;

      // galois::gPrint("[", tid, "] : Ranges : ", *r.first, ", ", *r.second,
      // "\n");
      this->setLocalRange(*r.first, *r.second);
    });
  }

  /**
   * Reads the GR files directly into in-memory
   * data-structures of LC_CSR graphs using freads.
   *
   * Edge is not void.
   *
   */
  template <
      typename U                                                      = void,
      typename std::enable_if<!std::is_void<EdgeTy>::value, U>::type* = nullptr>
  void readGraphFromGRFile(const std::string& filename) {
    std::ifstream graphFile(filename.c_str());
    if (!graphFile.is_open()) {
      GALOIS_DIE("ERROR: Failed to open file.");
    }
    uint64_t header[4];
    graphFile.read(reinterpret_cast<char*>(header), sizeof(uint64_t) * 4);
    uint64_t version = header[0];
    numNodes         = header[2];
    numEdges         = header[3];
    galois::gPrint("Number of Nodes: ", numNodes,
                   ", Number of Edges: ", numEdges, "\n");
    allocateFrom(numNodes, numEdges);
    constructNodes();
    /**
     * Load outIndex array
     **/
    assert(edgeIndData.data());
    if (!edgeIndData.data()) {
      GALOIS_DIE("Failed: memory not allocated for edgeIndData.");
    }

<<<<<<< HEAD
  // start position to read index data
  uint64_t readPosition = (4 * sizeof(uint64_t));
  graphFile.seekg(readPosition);
  graphFile.read(reinterpret_cast<char*>(edgeIndData.data()), sizeof(uint64_t)*numNodes);
  /**
   * Load edgeDst array
   **/
  assert(edgeDst.data());
  if(!edgeDst.data()){
    GALOIS_DIE("Failed: memory not allocated for edgeDst.");
  }

  readPosition = ((4 + numNodes) * sizeof(uint64_t));
  graphFile.seekg(readPosition);
  if(version == 1) {
    graphFile.read(reinterpret_cast<char*>(edgeDst.data()), sizeof(NodeIndexTy)*numEdges);
    readPosition = ((4 + numNodes) * sizeof(uint64_t) + numEdges * sizeof(NodeIndexTy));
    // version 1 padding TODO make version agnostic
    if (numEdges% 2) {
      readPosition += sizeof(NodeIndexTy);
=======
    // start position to read index data
    uint64_t readPosition = (4 * sizeof(uint64_t));
    graphFile.seekg(readPosition);
    graphFile.read(reinterpret_cast<char*>(edgeIndData.data()),
                   sizeof(uint64_t) * numNodes);
    /**
     * Load edgeDst array
     **/
    assert(edgeDst.data());
    if (!edgeDst.data()) {
      GALOIS_DIE("Failed: memory not allocated for edgeDst.");
>>>>>>> 0666e649
    }

    readPosition = ((4 + numNodes) * sizeof(uint64_t));
    graphFile.seekg(readPosition);
    if (version == 1) {
      graphFile.read(reinterpret_cast<char*>(edgeDst.data()),
                     sizeof(uint32_t) * numEdges);
      readPosition =
          ((4 + numNodes) * sizeof(uint64_t) + numEdges * sizeof(uint32_t));
      // version 1 padding TODO make version agnostic
      if (numEdges % 2) {
        readPosition += sizeof(uint32_t);
      }
    } else if (version == 2) {
      graphFile.read(reinterpret_cast<char*>(edgeDst.data()),
                     sizeof(uint64_t) * numEdges);
      readPosition =
          ((4 + numNodes) * sizeof(uint64_t) + numEdges * sizeof(uint64_t));
      if (numEdges % 2) {
        readPosition += sizeof(uint64_t);
      }
    } else {
      GALOIS_DIE("ERROR: Unknown graph file version.");
    }
    /**
     * Load edge data array
     **/
    assert(edgeData.data());
    if (!edgeData.data()) {
      GALOIS_DIE("Failed: memory not allocated for edgeData.");
    }
    graphFile.seekg(readPosition);
    graphFile.read(reinterpret_cast<char*>(edgeData.data()),
                   sizeof(EdgeTy) * numEdges);
    galois::on_each([&](unsigned tid, unsigned total) {
      std::vector<unsigned>
          dummy_scale_factor; // dummy passed in to function call
      auto r = divideByNode(0, 1, tid, total).first;
      this->setLocalRange(*r.first, *r.second);
    });
    graphFile.close();
  }

  /**
<<<<<<< HEAD
   * Load edgeDst array
   **/
  assert(edgeDst.data());
  if(!edgeDst.data()){
    GALOIS_DIE("Failed: memory not allocated for edgeDst.");
  }
  readPosition = ((4 + numNodes) * sizeof(uint64_t));
  graphFile.seekg(readPosition);
  if(version == 1) {
    graphFile.read(reinterpret_cast<char*>(edgeDst.data()), sizeof(NodeIndexTy)*numEdges);
  } else if(version == 2) {
    graphFile.read(reinterpret_cast<char*>(edgeDst.data()), sizeof(uint64_t)*numEdges);
  } else {
    GALOIS_DIE("ERROR: Unknown graph file version.");
  }
  galois::on_each(
      [&](unsigned tid, unsigned total) {
      std::vector<unsigned> dummy_scale_factor; // dummy passed in to function call
=======
   * Reads the GR files directly into in-memory
   * data-structures of LC_CSR graphs using freads.
   *
   * Edge is void.
   *
   */
  template <
      typename U                                                     = void,
      typename std::enable_if<std::is_void<EdgeTy>::value, U>::type* = nullptr>
  void readGraphFromGRFile(const std::string& filename) {
    std::ifstream graphFile(filename.c_str());
    if (!graphFile.is_open()) {
      GALOIS_DIE("ERROR: Failed to open file.");
    }
    uint64_t header[4];
    graphFile.read(reinterpret_cast<char*>(header), sizeof(uint64_t) * 4);
    uint64_t version = header[0];
    numNodes         = header[2];
    numEdges         = header[3];
    galois::gPrint("Number of Nodes: ", numNodes,
                   ", Number of Edges: ", numEdges, "\n");
    allocateFrom(numNodes, numEdges);
    constructNodes();
    /**
     * Load outIndex array
     **/
    assert(edgeIndData.data());
    if (!edgeIndData.data()) {
      GALOIS_DIE("Failed: memory not allocated for edgeIndData.");
    }
    // start position to read index data
    uint64_t readPosition = (4 * sizeof(uint64_t));
    graphFile.seekg(readPosition);
    graphFile.read(reinterpret_cast<char*>(edgeIndData.data()),
                   sizeof(uint64_t) * numNodes);
    /**
     * Load edgeDst array
     **/
    assert(edgeDst.data());
    if (!edgeDst.data()) {
      GALOIS_DIE("Failed: memory not allocated for edgeDst.");
    }
    readPosition = ((4 + numNodes) * sizeof(uint64_t));
    graphFile.seekg(readPosition);
    if (version == 1) {
      graphFile.read(reinterpret_cast<char*>(edgeDst.data()),
                     sizeof(uint32_t) * numEdges);
    } else if (version == 2) {
      graphFile.read(reinterpret_cast<char*>(edgeDst.data()),
                     sizeof(uint64_t) * numEdges);
    } else {
      GALOIS_DIE("ERROR: Unknown graph file version.");
    }
    galois::on_each([&](unsigned tid, unsigned total) {
      std::vector<unsigned>
          dummy_scale_factor; // dummy passed in to function call
>>>>>>> 0666e649
      auto r = divideByNode(0, 1, tid, total).first;
      this->setLocalRange(*r.first, *r.second);
    });

    graphFile.close();
  }
};
} // namespace graphs
} // namespace galois

#endif<|MERGE_RESOLUTION|>--- conflicted
+++ resolved
@@ -748,12 +748,8 @@
   }
 
   template <bool is_non_void = EdgeData::has_value>
-<<<<<<< HEAD
   void edgeDataCopy(EdgeData& edgeData_new, EdgeData& edgeData, EdgeIndexTy e_new,
                     EdgeIndexTy e,
-=======
-  void edgeDataCopy(EdgeData&, EdgeData&, uint64_t, uint64_t,
->>>>>>> 0666e649
                     typename std::enable_if<!is_non_void>::type* = 0) {
     // does nothing
   }
@@ -840,64 +836,26 @@
    * Adding for Louvain clustering
    * TODO: Find better way to do this
    */
-<<<<<<< HEAD
-  void constructFrom(NodeIndexTy numNodes, EdgeIndexTy numEdges, std::vector<uint64_t>& prefix_sum, std::vector<std::vector<uint32_t>>& edges_id, std::vector<std::vector<EdgeTy>>& edges_data) {
-    //allocateFrom(numNodes, numEdges);
-=======
-  void constructFrom(uint32_t numNodes, uint64_t numEdges,
+  void constructFrom(NodeIndexTy numNodes, EdgeIndexTy numEdges,
                      std::vector<uint64_t>& prefix_sum,
                      std::vector<std::vector<uint32_t>>& edges_id,
                      std::vector<std::vector<EdgeTy>>& edges_data) {
-    // allocateFrom(numNodes, numEdges);
->>>>>>> 0666e649
+    //allocateFrom(numNodes, numEdges);
     /*
      * Deallocate if reusing the graph
      */
     destroyAndAllocateFrom(numNodes, numEdges);
     constructNodes();
 
-<<<<<<< HEAD
     galois::do_all(galois::iterate((NodeIndexTy)0, numNodes),
-                  [&](NodeIndexTy n) {
-                    edgeIndData[n] = prefix_sum[n];
-                    });
-
+                  [&](NodeIndexTy n) { edgeIndData[n] = prefix_sum[n]; });
     galois::do_all(galois::iterate((NodeIndexTy)0, numNodes),
-                  [&](NodeIndexTy n) {
-                    if( n == 0){
-                      if(edgeIndData[n] > 0){
-                        std::copy(edges_id[n].begin(), edges_id[n].end(), edgeDst.begin());
-                        std::copy(edges_data[n].begin(), edges_data[n].end(), edgeData.begin());
-                      }
-                    }
-                    else{
-                        if(edgeIndData[n] - edgeIndData[n-1] > 0){
-                          std::copy(edges_id[n].begin(), edges_id[n].end(), edgeDst.begin() + edgeIndData[n-1]);
-                          std::copy(edges_data[n].begin(), edges_data[n].end(), edgeData.begin() + edgeIndData[n-1]);
-                      }
-                      }
-                  });
-
-
- galois::on_each(
-        [&](unsigned tid, unsigned total) {
-        std::vector<unsigned> dummy_scale_factor; // dummy passed in to function call
-
-          auto r = divideByNode(0, 1, tid, total).first;
-
-        //galois::gPrint("[", tid, "] : Ranges : ", *r.first, ", ", *r.second, "\n");
-        this->setLocalRange(*r.first, *r.second);
-=======
-    galois::do_all(galois::iterate((uint32_t)0, numNodes),
-                   [&](uint32_t n) { edgeIndData[n] = prefix_sum[n]; });
-
-    galois::do_all(galois::iterate((uint32_t)0, numNodes), [&](uint32_t n) {
+    [&](NodeIndexTy n) {
       if (n == 0) {
         if (edgeIndData[n] > 0) {
           std::copy(edges_id[n].begin(), edges_id[n].end(), edgeDst.begin());
           std::copy(edges_data[n].begin(), edges_data[n].end(),
                     edgeData.begin());
->>>>>>> 0666e649
         }
       } else {
         if (edgeIndData[n] - edgeIndData[n - 1] > 0) {
@@ -959,6 +917,11 @@
     });
   }
 
+////////////////////////////////////////////////////////////////////////////////
+// Warning: the below code is NOT compatible with NodeIndexTy/EdgeIndexTy;
+// do NOT use with them
+////////////////////////////////////////////////////////////////////////////////
+
   /**
    * Reads the GR files directly into in-memory
    * data-structures of LC_CSR graphs using freads.
@@ -991,28 +954,6 @@
       GALOIS_DIE("Failed: memory not allocated for edgeIndData.");
     }
 
-<<<<<<< HEAD
-  // start position to read index data
-  uint64_t readPosition = (4 * sizeof(uint64_t));
-  graphFile.seekg(readPosition);
-  graphFile.read(reinterpret_cast<char*>(edgeIndData.data()), sizeof(uint64_t)*numNodes);
-  /**
-   * Load edgeDst array
-   **/
-  assert(edgeDst.data());
-  if(!edgeDst.data()){
-    GALOIS_DIE("Failed: memory not allocated for edgeDst.");
-  }
-
-  readPosition = ((4 + numNodes) * sizeof(uint64_t));
-  graphFile.seekg(readPosition);
-  if(version == 1) {
-    graphFile.read(reinterpret_cast<char*>(edgeDst.data()), sizeof(NodeIndexTy)*numEdges);
-    readPosition = ((4 + numNodes) * sizeof(uint64_t) + numEdges * sizeof(NodeIndexTy));
-    // version 1 padding TODO make version agnostic
-    if (numEdges% 2) {
-      readPosition += sizeof(NodeIndexTy);
-=======
     // start position to read index data
     uint64_t readPosition = (4 * sizeof(uint64_t));
     graphFile.seekg(readPosition);
@@ -1024,7 +965,6 @@
     assert(edgeDst.data());
     if (!edgeDst.data()) {
       GALOIS_DIE("Failed: memory not allocated for edgeDst.");
->>>>>>> 0666e649
     }
 
     readPosition = ((4 + numNodes) * sizeof(uint64_t));
@@ -1069,26 +1009,6 @@
   }
 
   /**
-<<<<<<< HEAD
-   * Load edgeDst array
-   **/
-  assert(edgeDst.data());
-  if(!edgeDst.data()){
-    GALOIS_DIE("Failed: memory not allocated for edgeDst.");
-  }
-  readPosition = ((4 + numNodes) * sizeof(uint64_t));
-  graphFile.seekg(readPosition);
-  if(version == 1) {
-    graphFile.read(reinterpret_cast<char*>(edgeDst.data()), sizeof(NodeIndexTy)*numEdges);
-  } else if(version == 2) {
-    graphFile.read(reinterpret_cast<char*>(edgeDst.data()), sizeof(uint64_t)*numEdges);
-  } else {
-    GALOIS_DIE("ERROR: Unknown graph file version.");
-  }
-  galois::on_each(
-      [&](unsigned tid, unsigned total) {
-      std::vector<unsigned> dummy_scale_factor; // dummy passed in to function call
-=======
    * Reads the GR files directly into in-memory
    * data-structures of LC_CSR graphs using freads.
    *
@@ -1145,13 +1065,16 @@
     galois::on_each([&](unsigned tid, unsigned total) {
       std::vector<unsigned>
           dummy_scale_factor; // dummy passed in to function call
->>>>>>> 0666e649
       auto r = divideByNode(0, 1, tid, total).first;
       this->setLocalRange(*r.first, *r.second);
     });
 
     graphFile.close();
   }
+////////////////////////////////////////////////////////////////////////////////
+// End warning section
+////////////////////////////////////////////////////////////////////////////////
+
 };
 } // namespace graphs
 } // namespace galois
