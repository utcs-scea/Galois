--- conflicted
+++ resolved
@@ -9,8 +9,8 @@
 
 using namespace agile::workflow1;
 
-template <typename NodeData, typename EdgeData, typename NodeTy,
-          typename EdgeTy, typename OECPolicy>
+template <typename NodeData, typename EdgeData, typename NodeTy=agile::workflow1::Vertex,
+          typename EdgeTy=agile::workflow1::Edge, typename OECPolicy=OECPolicy>
 class graphUpdateManager {
 public:
   using T =
@@ -33,7 +33,24 @@
 
   void update() {
     ingestFile();
+    auto& net = galois::runtime::getSystemNetworkInterface();
+    galois::do_all(
+      galois::iterate(graph->masterNodesRange()),
+      [&](size_t lid) {
+        auto token = graph->getData(lid).id;
+        if(token == 889) 
+          std::cout << "b4 889 id " << net.ID << "\n";
+      },
+      galois::steal());
     graph->updateRanges();
+    galois::do_all(
+      galois::iterate(graph->masterNodesRange()),
+      [&](size_t lid) {
+        auto token = graph->getData(lid).id;
+        if(token == 889) 
+          std::cout << "aft 889 id " << net.ID << "\n";
+      },
+      galois::steal());
   }
 
   void setPeriod(uint64_t period) { periodForCheck = period; }
@@ -44,20 +61,11 @@
   std::string graphFile;
   T* graph;
   std::unique_ptr<galois::graphs::FileParser<NodeData, EdgeData>> fileParser;
-
+  
   void processNodes(std::vector<NodeData>& nodes) {
+    auto& net = galois::runtime::getSystemNetworkInterface();
     for (auto& node : nodes) {
-<<<<<<< HEAD
-      graph->addVertexTopologyOnly(node.id);
-    }
-  }
-
-  void processEdges(std::vector<EdgeData>& edges) {
-    for (auto& edge : edges) {
-      std::vector<uint64_t> dsts;
-      dsts.push_back(edge.dst);
-      graph->addEdgesTopologyOnly(edge.src, dsts);
-=======
+      std::cout << "Adding node: " << node.id << " id " << net.ID << "\n";
       graph->addVertex(node);
     }
   }
@@ -71,32 +79,10 @@
       std::vector<E> data;
       data.push_back(edge);
       graph->addEdges(edge.src, dsts, data, dstData);
->>>>>>> 74f886f6
     }
   }
 
   template <typename N = NodeData, typename E = EdgeData>
-<<<<<<< HEAD
-=======
-  void processLine(const char* line, size_t len) {
-    galois::graphs::ParsedGraphStructure<N, E> value =
-        fileParser->ParseLine(const_cast<char*>(line), len);
-    if (value.isNode)
-      graph->addVertex(value.node);
-    else {
-      for (auto& edge : value.edges) {
-        std::vector<uint64_t> dsts;
-        dsts.push_back(edge.dst);
-        std::vector<E> data;
-        data.push_back(edge);
-        std::vector<N> dstData = fileParser->GetDstData(value.edges);
-        graph->addEdges(edge.src, dsts, data, dstData);
-      }
-    }
-  }
-
-  template <typename N = NodeData, typename E = EdgeData>
->>>>>>> 74f886f6
   void processUpdates(
       std::vector<galois::graphs::ParsedGraphStructure<N, E>>& updateVector) {
     std::vector<std::vector<EdgeData>> updateEdges;
@@ -104,33 +90,9 @@
     auto& net = galois::runtime::getSystemNetworkInterface();
     updateNodes.resize(net.Num);
     updateEdges.resize(net.Num);
-<<<<<<< HEAD
-    uint64_t numEdges = 0;
     for (auto& update : updateVector) {
       if (update.isNode) {
-        if (graph->isOwned(update.node.id)) {
-          graph->addVertexTopologyOnly(update.node.id);
-        } else {
-          updateNodes[graph->getHostID(update.node.id)].push_back(update.node);
-        }
-      } else {
-        for (auto& edge : update.edges) {
-          if (graph->isOwned(edge.src)) {
-            std::vector<E> edges;
-            edges.push_back(edge);
-            processEdges(edges);
-          } else {
-            updateEdges[graph->getHostID(edge.src)].push_back(edge);
-          }
-        }
-      }
-    }
-
-    // send updates to other hosts
-    for (uint32_t i = 0; i < net.Num; i++) {
-=======
-    for (auto& update : updateVector) {
-      if (update.isNode) {
+        std::cout << "update node " << update.node.id << " id " << net.ID << "\n";
         updateNodes[graph->getHostID(update.node.id)].push_back(update.node);
       } else {
         for (auto& edge : update.edges) {
@@ -139,9 +101,8 @@
       }
     }
 
-    // Send vertex updates to the other hosts
-    for (unsigned i = 0; i < net.Num; i++) {
->>>>>>> 74f886f6
+    // send updates to other hosts
+    for (uint32_t i = 0; i < net.Num; i++) {
       if (i == net.ID) {
         continue;
       }
@@ -149,11 +110,8 @@
       galois::runtime::gSerialize(b, updateNodes[i]);
       net.sendTagged(i, galois::runtime::evilPhase, std::move(b));
     }
-<<<<<<< HEAD
-=======
 
     // Receive vertex updates from other hosts
->>>>>>> 74f886f6
     for (uint32_t i = 0; i < net.Num - 1; i++) {
       decltype(net.recieveTagged(galois::runtime::evilPhase)) p;
       do {
@@ -165,10 +123,7 @@
     }
     galois::runtime::evilPhase++;
 
-<<<<<<< HEAD
-=======
     // Send Edge updates to the other hosts
->>>>>>> 74f886f6
     for (uint32_t i = 0; i < net.Num; i++) {
       if (i == net.ID) {
         continue;
@@ -177,11 +132,8 @@
       galois::runtime::gSerialize(b, updateEdges[i]);
       net.sendTagged(i, galois::runtime::evilPhase, std::move(b));
     }
-<<<<<<< HEAD
-=======
 
     // Receive edge updates from other hosts
->>>>>>> 74f886f6
     for (uint32_t i = 0; i < net.Num - 1; i++) {
       decltype(net.recieveTagged(galois::runtime::evilPhase)) p;
       do {
@@ -192,13 +144,10 @@
       processEdges(recvEdges);
     }
     galois::runtime::evilPhase++;
-<<<<<<< HEAD
-=======
 
     // Process own updates
     processNodes(updateNodes[net.ID]);
     processEdges(updateEdges[net.ID]);
->>>>>>> 74f886f6
   }
 
   template <typename N = NodeData, typename E = EdgeData>
